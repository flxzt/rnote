---

name: Generate Dist Archive

"on":
  release:
    types: [published]
  workflow_dispatch:

jobs:
  dist:
    runs-on: ubuntu-24.04
    container: fedora:42
    permissions:
      # needed for uploading release artifact
      contents: write
    steps:

      # Necessary so that 'Checkout' will clone as repository, which the `meson dist` commands needs,
      # and that the artifact can be uploaded to github as release asset
      - name: Install dependencies
        run: |
<<<<<<< HEAD
          sudo dnf upgrade --refresh -y
          sudo dnf install -y gcc gcc-c++ clang python3 make cmake meson git gh kernel-devel gtk4-devel libadwaita-devel poppler-glib-devel poppler-data alsa-lib-devel appstream-devel enchant2-devel desktop-file-utils
      - name: Install toolchain
        id: toolchain
        uses: dtolnay/rust-toolchain@stable
=======
          dnf install -y git gh

>>>>>>> c3472fa9
      - name: Checkout
        uses: actions/checkout@v4
        with:
          fetch-depth: 0

      - name: Add workspace as git safe directory
        run: git config --global --add safe.directory "$GITHUB_WORKSPACE"

      - name: Install rust toolchain
        id: toolchain
        uses: dtolnay/rust-toolchain@stable

      - name: Prerequisites
        run: |
          dnf install -y just lsb_release
          just ci=true prerequisites

      - name: Setup
        run: just ci=true setup-release

      - name: Create tarball
        run: just ci=true create-tarball

      - name: Register archive file names
        id: register_archive_file_names
        run: |
          echo "archive=$(basename _mesonbuild/meson-dist/rnote-*.tar.xz | tail -n1)" >> $GITHUB_OUTPUT
          echo "sha=$(basename _mesonbuild/meson-dist/rnote-*.tar.xz.sha256sum | tail -n1)" >> $GITHUB_OUTPUT

      - name: Upload dist archive (workflow artifact)
        uses: actions/upload-artifact@v4
        with:
          name: rnote-dist-archive-artifact
          path: |
            _mesonbuild/meson-dist/${{ steps.register_archive_file_names.outputs.archive }}
            _mesonbuild/meson-dist/${{ steps.register_archive_file_names.outputs.sha }}
          include-hidden-files: true
          if-no-files-found: error

      - name: Upload dist archive (release asset)
        if: ${{ github.event_name == 'release' }}
        env:
          GITHUB_TOKEN: ${{ secrets.GITHUB_TOKEN }}
        run: |
          gh release upload ${{ github.ref_name }} \
            _mesonbuild/meson-dist/${{ steps.register_archive_file_names.outputs.archive }}
          gh release upload ${{ github.ref_name }} \
            _mesonbuild/meson-dist/${{ steps.register_archive_file_names.outputs.sha }}<|MERGE_RESOLUTION|>--- conflicted
+++ resolved
@@ -20,16 +20,8 @@
       # and that the artifact can be uploaded to github as release asset
       - name: Install dependencies
         run: |
-<<<<<<< HEAD
-          sudo dnf upgrade --refresh -y
-          sudo dnf install -y gcc gcc-c++ clang python3 make cmake meson git gh kernel-devel gtk4-devel libadwaita-devel poppler-glib-devel poppler-data alsa-lib-devel appstream-devel enchant2-devel desktop-file-utils
-      - name: Install toolchain
-        id: toolchain
-        uses: dtolnay/rust-toolchain@stable
-=======
           dnf install -y git gh
 
->>>>>>> c3472fa9
       - name: Checkout
         uses: actions/checkout@v4
         with:
