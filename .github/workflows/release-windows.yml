---

name: Release Windows

"on":
  release:
    types: [published]
  workflow_dispatch:

jobs:
  build:
    runs-on: windows-2025
    permissions:
      # needed for uploading release artifact
      contents: write
    defaults:
      run:
        shell: msys2 {0}
    steps:
      - name: Install Inno 6
        id: install_inno
        shell: pwsh
        run: |
          winget install -e --id JRSoftware.InnoSetup -v 6.4.3 --accept-package-agreements --accept-source-agreements `
            --disable-interactivity --scope machine
          if (Test-Path "C:\Program Files (x86)\Inno Setup 6\") {
            echo "inno installed successfully"
          } else {
            throw "could not find inno's installation folder"
          }

      - name: Set installer name
        id: set_installer_name
        shell: bash
        run: |
          echo "name=rnote-win-installer-$(echo ${GITHUB_REF_NAME#v} \
            | sed -e 's/[^A-Za-z0-9._-]/_/g')-x86_64" >> $GITHUB_OUTPUT

      - name: Setup MSYS2
        uses: msys2/setup-msys2@v2
        with:
          release: false
          update: true
          install: |
<<<<<<< HEAD
            git mingw-w64-x86_64-xz mingw-w64-x86_64-pkgconf mingw-w64-x86_64-gcc mingw-w64-x86_64-clang mingw-w64-x86_64-toolchain
            mingw-w64-x86_64-autotools mingw-w64-x86_64-make mingw-w64-x86_64-cmake mingw-w64-x86_64-meson mingw-w64-x86_64-diffutils
            mingw-w64-x86_64-desktop-file-utils mingw-w64-x86_64-appstream mingw-w64-x86_64-gtk4 mingw-w64-x86_64-libadwaita
            mingw-w64-x86_64-poppler mingw-w64-x86_64-poppler-data mingw-w64-x86_64-angleproject mingw-w64-x86_64-enchant
      - name: Remove libpthread.dll.a
        run: rm /mingw64/lib/libpthread.dll.a
        continue-on-error: true
      - name: Install toolchain
=======
            mingw-w64-x86_64-binutils

      - name: Install rust toolchain
>>>>>>> c3472fa9
        uses: dtolnay/rust-toolchain@stable
        with:
          toolchain: stable-gnu

      - name: Configure PATH
        run: echo "export PATH=$PATH:/c/Users/$USER/.cargo/bin:/c/Program\ Files\ \(x86\)/Inno\ Setup\ 6" > ~/.bashrc

      - name: Checkout
        uses: actions/checkout@v4

      - name: Prerequisites
        run: |
          cargo install --locked just
          just ci=true prerequisites-win

      - name: Setup
        run: just ci=true setup-win-installer '${{ steps.set_installer_name.outputs.name }}'

      - name: Build
        run: just ci=true build

      - name: Build installer
        run: just ci=true build-win-installer

      - name: Upload installer (workflow artifact)
        uses: actions/upload-artifact@v4
        with:
          name: rnote-win-installer-artifact
          path: _mesonbuild/${{ steps.set_installer_name.outputs.name }}.exe
          if-no-files-found: error

      - name: Upload installer (release asset)
        if: ${{ github.event_name == 'release' }}
        shell: powershell
        env:
          GITHUB_TOKEN: ${{ secrets.GITHUB_TOKEN }}
        run: gh release upload ${{ github.ref_name }} _mesonbuild/${{ steps.set_installer_name.outputs.name }}.exe<|MERGE_RESOLUTION|>--- conflicted
+++ resolved
@@ -42,20 +42,9 @@
           release: false
           update: true
           install: |
-<<<<<<< HEAD
-            git mingw-w64-x86_64-xz mingw-w64-x86_64-pkgconf mingw-w64-x86_64-gcc mingw-w64-x86_64-clang mingw-w64-x86_64-toolchain
-            mingw-w64-x86_64-autotools mingw-w64-x86_64-make mingw-w64-x86_64-cmake mingw-w64-x86_64-meson mingw-w64-x86_64-diffutils
-            mingw-w64-x86_64-desktop-file-utils mingw-w64-x86_64-appstream mingw-w64-x86_64-gtk4 mingw-w64-x86_64-libadwaita
-            mingw-w64-x86_64-poppler mingw-w64-x86_64-poppler-data mingw-w64-x86_64-angleproject mingw-w64-x86_64-enchant
-      - name: Remove libpthread.dll.a
-        run: rm /mingw64/lib/libpthread.dll.a
-        continue-on-error: true
-      - name: Install toolchain
-=======
             mingw-w64-x86_64-binutils
 
       - name: Install rust toolchain
->>>>>>> c3472fa9
         uses: dtolnay/rust-toolchain@stable
         with:
           toolchain: stable-gnu
