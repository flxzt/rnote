[workspace]
members = [
    "crates/rnote-compose",
    "crates/rnote-engine",
    "crates/rnote-cli",
    "crates/rnote-ui",
]
resolver = "2"

[workspace.package]
authors = ["The Rnote Authors"]
edition = "2024"
homepage = "https://rnote.flxzt.net"
license = "GPL-3.0-or-later"
repository = "https://github.com/flxzt/rnote"
rust-version = "1.89"
version = "0.13.1"

[workspace.dependencies]
rnote-compose = { version = "0.13.1", path = "crates/rnote-compose" }
rnote-engine = { version = "0.13.1", path = "crates/rnote-engine" }

adw = { version = "0.8.0", package = "libadwaita", features = ["v1_7"] }
anyhow = "1.0"
approx = "0.5.1"
async-fs = "2.1"
base64 = "0.22.1"
cairo-rs = { version = "0.21.1", features = ["v1_18", "png", "svg", "pdf"] }
chrono = "0.4.41"
clap = { version = "4.5", features = ["derive"] }
dialoguer = "0.12.0"
flate2 = "1.1"
fs_extra = "1.3"
<<<<<<< HEAD
futures = "0.3.30"
geo = "0.29.1"
gettext-rs = { version = "0.7.1", features = ["gettext-system"] }
gio = "0.20.1"
glib = "0.20.3"
glib-build-tools = "0.20.0"
gtk4 = { version = "0.9.1", features = ["v4_16"] }
enchant = "0.3.0"
icu_displaynames = "0.11.2"
icu_locid = "1.4.0"
ijson = "0.1.3"
image = "0.25.2"
indicatif = "0.17.8"
=======
futures = "0.3.31"
geo = "0.30.0"
gettext-rs = { version = "0.7.2", features = ["gettext-system"] }
gio = "0.21.1"
glib = "0.21.1"
glib-build-tools = "0.21.0"
gtk4 = { version = "0.10.0", features = ["v4_18"] }
ijson = "0.1.4"
image = "0.25.6"
indicatif = "0.18.0"
>>>>>>> c3472fa9
ink-stroke-modeler-rs = { git = "https://github.com/flxzt/ink-stroke-modeler-rs", rev = "84d311e9b0d034dcd955a1f353d37f54b2bda70f" }
itertools = "0.14.0"
kurbo = "0.11.2"
librsvg = "2.60.0"
nalgebra = { version = "0.34.0", features = ["serde-serialize"] }
notify-debouncer-full = "0.6.0"
num-derive = "0.4.2"
num-traits = "0.2.19"
numeric-sort = "0.1.5"
once_cell = "1.21"
open = "5.3"
palette = "0.7.6"
parry2d-f64 = { version = "0.23.0", features = ["serde-serialize"] }
path-absolutize = "3.1"
piet = "0.8.0"
piet-cairo = "0.8.0"
rand = "0.9.1"
rand_distr = "0.5.1"
rand_pcg = "0.9.0"
rayon = "1.10"
regex = "1.11"
rodio = { version = "0.21.1", default-features = false, features = [
    "playback",
    "wav",
] }
rough_piet = "0.13.0"
roughr = "0.12.0"
roxmltree = "0.20.0"
rstar = "0.12.2"
semver = { version = "1.0", features = ["serde"] }
serde = { version = "1.0", features = ["derive", "rc"] }
serde_json = "1.0"
slotmap = { version = "1.0", features = ["serde"] }
smol = "2.0"
svg = "0.18.0"
thiserror = "2.0.12"
tracing = "0.1.41"
tracing-subscriber = { version = "0.3.19", features = ["env-filter"] }
unicode-segmentation = "1.12"
url = "2.5"
usvg = "0.45.1"
winresource = "0.1.20"
xmlwriter = "0.1.0"

# Enabling feature > v20_9 causes linker errors on mingw
poppler-rs = { version = "0.25.0", features = ["v20_9"] }

[patch.crates-io]

[profile.dev]
debug = true
opt-level = 2

[profile.release]
codegen-units = 1
lto = "fat"
opt-level = 3
# We want to be able to debug in the release build as well
debug = true<|MERGE_RESOLUTION|>--- conflicted
+++ resolved
@@ -31,21 +31,6 @@
 dialoguer = "0.12.0"
 flate2 = "1.1"
 fs_extra = "1.3"
-<<<<<<< HEAD
-futures = "0.3.30"
-geo = "0.29.1"
-gettext-rs = { version = "0.7.1", features = ["gettext-system"] }
-gio = "0.20.1"
-glib = "0.20.3"
-glib-build-tools = "0.20.0"
-gtk4 = { version = "0.9.1", features = ["v4_16"] }
-enchant = "0.3.0"
-icu_displaynames = "0.11.2"
-icu_locid = "1.4.0"
-ijson = "0.1.3"
-image = "0.25.2"
-indicatif = "0.17.8"
-=======
 futures = "0.3.31"
 geo = "0.30.0"
 gettext-rs = { version = "0.7.2", features = ["gettext-system"] }
@@ -53,10 +38,12 @@
 glib = "0.21.1"
 glib-build-tools = "0.21.0"
 gtk4 = { version = "0.10.0", features = ["v4_18"] }
+enchant = "0.3.0"
+icu_displaynames = "0.11.2"
+icu_locid = "1.4.0"
 ijson = "0.1.4"
 image = "0.25.6"
 indicatif = "0.18.0"
->>>>>>> c3472fa9
 ink-stroke-modeler-rs = { git = "https://github.com/flxzt/ink-stroke-modeler-rs", rev = "84d311e9b0d034dcd955a1f353d37f54b2bda70f" }
 itertools = "0.14.0"
 kurbo = "0.11.2"
