[workspace]
members = [
    "crates/rnote-compose",
    "crates/rnote-engine",
    "crates/rnote-cli",
    "crates/rnote-ui",
]
resolver = "2"

[workspace.package]
version = "0.8.2"
edition = "2021"
rust-version = "1.70"
authors = ["The Rnote Authors"]
license = "GPL-3.0-or-later"
homepage = "https://rnote.flxzt.net"
repository = "https://github.com/flxzt/rnote"

[workspace.dependencies]
rnote-compose = { version="0.8.2", path = "crates/rnote-compose" }
rnote-engine = { version="0.8.2", path = "crates/rnote-engine" }

log = "0.4"
pretty_env_logger = "0.5"
anyhow = "1"
thiserror = "1"
approx = "0.5.1"
num-derive = "0.4"
num-traits = "0.2"
itertools = "0.11"
once_cell = "1"
futures = "0.3"
rayon = "1"
serde = { version = "1", features = ["derive", "rc"] }
serde_json = "1"
ijson = "0.1"
nalgebra = { version = "0.32", features = ["serde-serialize"] }
parry2d-f64 = { version = "0.13", features = ["serde-serialize"] }
rand = "0.8"
rand_pcg = "0.3"
rand_distr = "0.4"
slotmap = { version = "1", features = ["serde"] }
rstar = "0.11"
geo = "0.26"
flate2 = "1"
chrono = "0.4.26"
base64 = "0.21"
semver = { version = "1", features = ["serde"]}
regex = "1.7"
url = "2"
fs_extra = "1"
same-file = "1"
unicode-segmentation = "1"
roxmltree = "0.18"
xmlwriter = "0.1"
usvg = "0.35"
svg = "0.13"
image = "0.24"
kurbo = "0.9"
piet = "0.6"
piet-cairo = "0.6"
roughr = "0.6"
rough_piet = "0.6"
palette = "0.7.2"
rodio = { version = "0.17", default-features = false, features = ["symphonia-wav"] }
winresource = "0.1"
smol = "1"
clap = { version = "4", features = ["derive"] }
indicatif = "0.17"
dialoguer = "0.10.4"
open = "5"
atty = "0.2"
gettext-rs = { version = "0.7", features = ["gettext-system"] }
<<<<<<< HEAD
gtk4 = { version = "0.6", features = ["v4_10"] }
adw = { version = "0.4", package="libadwaita", features = ["v1_3"] }
time = { version = "0.3.22", default-features = false, features = ["formatting", "local-offset"] }
directories = "5.0.1"
=======
glib = "0.18.1"
gio = "0.18.1"
cairo-rs = { version = "0.18", features = ["png", "svg", "pdf"] }
librsvg = "2.57"
# newest poppler feature ("v21_12") is causing linking errors when building in mingw for some reason.
poppler-rs = { version = "0.22", features = ["v20_9"] }
gtk4 = { version = "0.7.1", features = ["v4_12"] }
adw = { version = "0.5.2", package="libadwaita", features = ["v1_4"] }
>>>>>>> e4c75e0d

[patch.crates-io]
# once a new piet (current v0.6.2) is released with the updated cairo, this can be removed
piet = { git = "https://github.com/linebender/piet", rev = "88e8e6c6fe41d8c99e3bccbf3a076b3661c4472a" }
piet-cairo = { git = "https://github.com/linebender/piet", rev = "88e8e6c6fe41d8c99e3bccbf3a076b3661c4472a" }

[profile.dev]
opt-level = 2
debug = true

[profile.release]
opt-level = 3
lto = "fat"
codegen-units = 1
# We want to be able to debug in the release build as well
debug = true<|MERGE_RESOLUTION|>--- conflicted
+++ resolved
@@ -71,12 +71,6 @@
 open = "5"
 atty = "0.2"
 gettext-rs = { version = "0.7", features = ["gettext-system"] }
-<<<<<<< HEAD
-gtk4 = { version = "0.6", features = ["v4_10"] }
-adw = { version = "0.4", package="libadwaita", features = ["v1_3"] }
-time = { version = "0.3.22", default-features = false, features = ["formatting", "local-offset"] }
-directories = "5.0.1"
-=======
 glib = "0.18.1"
 gio = "0.18.1"
 cairo-rs = { version = "0.18", features = ["png", "svg", "pdf"] }
@@ -85,7 +79,8 @@
 poppler-rs = { version = "0.22", features = ["v20_9"] }
 gtk4 = { version = "0.7.1", features = ["v4_12"] }
 adw = { version = "0.5.2", package="libadwaita", features = ["v1_4"] }
->>>>>>> e4c75e0d
+time = { version = "0.3.22", default-features = false, features = ["formatting", "local-offset"] }
+directories = "5.0.1"
 
 [patch.crates-io]
 # once a new piet (current v0.6.2) is released with the updated cairo, this can be removed
