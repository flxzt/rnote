[workspace]
members = [
    "crates/rnote-compose",
    "crates/rnote-engine",
    "crates/rnote-cli",
    "crates/rnote-ui",
]
resolver = "2"

[workspace.package]
authors = ["The Rnote Authors"]
edition = "2024"
homepage = "https://rnote.flxzt.net"
license = "GPL-3.0-or-later"
repository = "https://github.com/flxzt/rnote"
rust-version = "1.85"
version = "0.11.0"

[workspace.dependencies]
rnote-compose = { version = "0.11.0", path = "crates/rnote-compose" }
rnote-engine = { version = "0.11.0", path = "crates/rnote-engine" }

adw = { version = "0.7.0", package = "libadwaita", features = ["v1_5"] }
anyhow = "1.0"
approx = "0.5.1"
async-fs = "2.1"
base64 = "0.22.1"
bitcode = { version = "0.6", features = ["serde"] }
cairo-rs = { version = "0.20.1", features = ["v1_18", "png", "svg", "pdf"] }
chrono = "0.4.38"
clap = { version = "4.5", features = ["derive"] }
crc32fast = { version = "1.4" }
dialoguer = "0.11.0"
flate2 = "1.0"
fs_extra = "1.3"
futures = "0.3.30"
geo = "0.29.1"
gettext-rs = { version = "0.7.1", features = ["gettext-system"] }
gio = "0.20.1"
glib = "0.20.3"
glib-build-tools = "0.20.0"
gtk4 = { version = "0.9.1", features = ["v4_16"] }
ijson = "0.1.3"
image = "0.25.2"
indicatif = "0.17.8"
ink-stroke-modeler-rs = { git = "https://github.com/flxzt/ink-stroke-modeler-rs", rev = "84d311e9b0d034dcd955a1f353d37f54b2bda70f" }
itertools = "0.14.0"
kurbo = "0.11.1"
librsvg = "2.59.0"
nalgebra = { version = "0.33.0", features = ["serde-serialize"] }
notify-debouncer-full = "0.5.0"
num-derive = "0.4.2"
num-traits = "0.2.19"
numeric-sort = "0.1.1"
once_cell = "1.19"
open = "5.3"
palette = "0.7.6"
parry2d-f64 = { version = "0.18.0", features = ["serde-serialize"] }
path-absolutize = "3.1"
piet = "0.7.0"
piet-cairo = "0.7.0"
rand = "0.9.0"
rand_distr = "0.5.1"
rand_pcg = "0.9.0"
rayon = "1.10"
regex = "1.10"
rodio = { version = "0.20.1", default-features = false, features = [
    "symphonia-wav",
] }
rough_piet = "0.9.0"
roughr = "0.9.0"
roxmltree = "0.20.0"
rstar = "0.12.0"
semver = { version = "1.0", features = ["serde"] }
serde = { version = "1.0", features = ["derive", "rc"] }
serde_json = "1.0"
slotmap = { version = "1.0", features = ["serde"] }
smol = "2.0"
svg = "0.18.0"
thiserror = "2.0.9"
tracing = "0.1.40"
tracing-subscriber = { version = "0.3.18", features = ["env-filter"] }
unicode-segmentation = "1.12"
url = "2.5"
usvg = "0.44.0"
winresource = "0.1.17"
xmlwriter = "0.1.0"
# Enabling feature > v20_9 causes linker errors on mingw
<<<<<<< HEAD
poppler-rs = { version = "0.24.1", features = ["v20_9"] }
zstd = { version = "0.13", features = ["zstdmt"] }
=======
# using a custom patched version to work on windows
# as long as https://gitlab.gnome.org/World/Rust/poppler-rs/-/issues/1
# is not fixed
poppler-rs = { git = "https://github.com/Doublonmousse/poppler-patch", features = ["v20_9"], rev="3acaa4e28d45a05939a71116b0d5ebd4b1c99b98" }
>>>>>>> 6c62026c

[patch.crates-io]

[profile.dev]
debug = true
opt-level = 2

[profile.release]
codegen-units = 1
lto = "fat"
opt-level = 3
# We want to be able to debug in the release build as well
debug = true<|MERGE_RESOLUTION|>--- conflicted
+++ resolved
@@ -85,16 +85,12 @@
 usvg = "0.44.0"
 winresource = "0.1.17"
 xmlwriter = "0.1.0"
-# Enabling feature > v20_9 causes linker errors on mingw
-<<<<<<< HEAD
-poppler-rs = { version = "0.24.1", features = ["v20_9"] }
 zstd = { version = "0.13", features = ["zstdmt"] }
-=======
+
 # using a custom patched version to work on windows
 # as long as https://gitlab.gnome.org/World/Rust/poppler-rs/-/issues/1
 # is not fixed
 poppler-rs = { git = "https://github.com/Doublonmousse/poppler-patch", features = ["v20_9"], rev="3acaa4e28d45a05939a71116b0d5ebd4b1c99b98" }
->>>>>>> 6c62026c
 
 [patch.crates-io]
 
