--- conflicted
+++ resolved
@@ -66,13 +66,6 @@
 clap = { version = "4", features = ["derive"] }
 indicatif = "0.17"
 gettext-rs = { version = "0.7", features = ["gettext-system"] }
-<<<<<<< HEAD
-gtk4 = { version = "0.6", features = ["v4_10"] }
-adw = { version = "0.4", package="libadwaita", features = ["v1_3"] }
-dialoguer = "0.10.4"
-open = "5"
-atty = "0.2"
-=======
 glib = "0.18.1"
 cairo-rs = { version = "0.18", features = ["png", "svg", "pdf"] }
 rsvg = { git = "https://gitlab.gnome.org/GNOME/librsvg", rev = "2b376c24d9b6718bed65fdff6b980de756a0f95c" }
@@ -80,7 +73,9 @@
 poppler-rs = { version = "0.22", features = ["v20_9"] }
 gtk4 = { version = "0.7.1", features = ["v4_10"] }
 adw = { version = "0.5.2", package="libadwaita", features = ["v1_3"] }
->>>>>>> da30a949
+dialoguer = "0.10.4"
+open = "5"
+atty = "0.2"
 
 [patch.crates-io]
 # once a new piet (current v0.6.2) is released with the updated cairo, this can be removed
