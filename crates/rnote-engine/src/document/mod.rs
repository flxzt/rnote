// Modules
pub mod background;
pub mod config;
pub mod format;
pub mod layout;

// Re-exports
pub use background::Background;
pub use config::DocumentConfig;
pub use format::Format;
pub use layout::Layout;

// Imports
<<<<<<< HEAD
use crate::engine::SPELLCHECK_DEFAULT_LANGUAGE;
use crate::{Camera, CloneConfig, StrokeStore, WidgetFlags};
use core::fmt::Display;
=======
use crate::engine::EngineConfig;
use crate::engine::snapshot::Snapshotable;
use crate::{Camera, StrokeStore, WidgetFlags};
>>>>>>> c3472fa9
use p2d::bounding_volume::{Aabb, BoundingVolume};
use rnote_compose::ext::{AabbExt, Vector2Ext};
use rnote_compose::{Color, SplitOrder};
use serde::{Deserialize, Serialize};

#[derive(Debug, Clone, Serialize, Deserialize)]
pub struct SpellcheckOptions {
    pub enabled: bool,
    pub language: Option<String>,
}

impl Default for SpellcheckOptions {
    fn default() -> Self {
        Self {
            enabled: true,
            language: SPELLCHECK_DEFAULT_LANGUAGE.clone(),
        }
    }
}

impl SpellcheckOptions {
    pub fn dictionary(&self, broker: &mut enchant::Broker) -> Option<enchant::Dict> {
        if self.enabled {
            if let Some(language) = &self.language {
                broker.request_dict(language).ok()
            } else {
                None
            }
        } else {
            None
        }
    }
}

#[derive(Debug, Clone, Serialize, Deserialize)]
#[serde(default, rename = "document")]
pub struct Document {
    #[serde(rename = "config")]
    pub config: DocumentConfig,
    #[serde(rename = "x", with = "rnote_compose::serialize::f64_dp3")]
    pub x: f64,
    #[serde(rename = "y", with = "rnote_compose::serialize::f64_dp3")]
    pub y: f64,
    #[serde(rename = "width", with = "rnote_compose::serialize::f64_dp3")]
    pub width: f64,
    #[serde(rename = "height", with = "rnote_compose::serialize::f64_dp3")]
    pub height: f64,
<<<<<<< HEAD
    #[serde(rename = "format")]
    pub format: Format,
    #[serde(rename = "background")]
    pub background: Background,
    #[serde(rename = "layout", alias = "expand_mode")]
    pub layout: Layout,
    #[serde(rename = "snap_positions")]
    pub snap_positions: bool,
    #[serde(rename = "spellcheck_options")]
    pub spellcheck_options: SpellcheckOptions,
=======
>>>>>>> c3472fa9
}

impl Default for Document {
    fn default() -> Self {
        Self {
            config: DocumentConfig::default(),
            x: 0.0,
            y: 0.0,
            width: Format::default().width(),
            height: Format::default().height(),
<<<<<<< HEAD
            format: Format::default(),
            background: Background::default(),
            layout: Layout::default(),
            snap_positions: false,
            spellcheck_options: SpellcheckOptions::default(),
=======
>>>>>>> c3472fa9
        }
    }
}

impl Snapshotable for Document {
    fn extract_snapshot_data(&self) -> Self {
        self.clone()
    }
}

impl Document {
    pub const SHADOW_WIDTH: f64 = 12.0;
    pub const SHADOW_OFFSET: na::Vector2<f64> = na::vector![4.0, 4.0];
    pub const SHADOW_COLOR: Color = Color {
        r: 0.0,
        g: 0.0,
        b: 0.0,
        a: 0.35,
    };

    pub(crate) fn bounds(&self) -> Aabb {
        Aabb::new(
            na::point![self.x, self.y],
            na::point![self.x + self.width, self.y + self.height],
        )
    }

    /// Generate bounds for each page for the doc bounds, extended to fit the format.
    ///
    /// May contain many empty pages (in infinite mode)
    #[allow(unused)]
    pub(crate) fn pages_bounds(&self, split_order: SplitOrder) -> Vec<Aabb> {
        let doc_bounds = self.bounds();

        if self.config.format.height() > 0.0 && self.config.format.width() > 0.0 {
            doc_bounds.split_extended_origin_aligned(
                na::vector![self.config.format.width(), self.config.format.height()],
                split_order,
            )
        } else {
            vec![]
        }
    }

    #[allow(unused)]
    pub(crate) fn calc_n_pages(&self) -> u32 {
        // Avoid div by 0
        if self.config.format.height() > 0.0 && self.config.format.width() > 0.0 {
            (self.width / self.config.format.width()).ceil() as u32
                * (self.height / self.config.format.height()).ceil() as u32
        } else {
            0
        }
    }

    pub(crate) fn resize_to_fit_content(
        &mut self,
        store: &StrokeStore,
        camera: &Camera,
    ) -> WidgetFlags {
        let mut widget_flags = WidgetFlags::default();
        match self.config.layout {
            Layout::FixedSize => {
                widget_flags.resize |= self.resize_doc_fixed_size_layout(store);
            }
            Layout::ContinuousVertical => {
                widget_flags.resize |= self.resize_doc_continuous_vertical_layout(store);
            }
            Layout::SemiInfinite => {
                widget_flags.resize |=
                    self.resize_doc_semi_infinite_layout(camera.viewport(), store, true);
            }
            Layout::Infinite => {
                widget_flags.resize |=
                    self.resize_doc_infinite_layout(camera.viewport(), store, true);
            }
        }
        widget_flags
    }

    pub(crate) fn resize_autoexpand(
        &mut self,
        store: &StrokeStore,
        camera: &Camera,
    ) -> WidgetFlags {
        let mut widget_flags = WidgetFlags::default();
        match self.config.layout {
            Layout::FixedSize => {
                // do not resize in fixed size mode, if wanted use resize_to_fit_content() for it.
            }
            Layout::ContinuousVertical => {
                widget_flags.resize |= self.resize_doc_continuous_vertical_layout(store);
            }
            Layout::SemiInfinite => {
                widget_flags.resize |=
                    self.resize_doc_semi_infinite_layout(camera.viewport(), store, true);
            }
            Layout::Infinite => {
                widget_flags.resize |=
                    self.resize_doc_infinite_layout(camera.viewport(), store, true);
            }
        }
        widget_flags
    }

    pub(crate) fn expand_autoexpand(
        &mut self,
        camera: &Camera,
        store: &StrokeStore,
    ) -> WidgetFlags {
        let mut widget_flags = WidgetFlags::default();
        match self.config.layout {
            Layout::FixedSize | Layout::ContinuousVertical => {
                // not resizing in these modes, the size is not dependent on the camera
            }
            Layout::SemiInfinite => {
                // only expand, don't resize to fit content
                widget_flags.resize |=
                    self.resize_doc_semi_infinite_layout(camera.viewport(), store, false);
            }
            Layout::Infinite => {
                // only expand, don't resize to fit content
                widget_flags.resize |=
                    self.resize_doc_infinite_layout(camera.viewport(), store, false);
            }
        }
        widget_flags
    }

    /// Adds a page when in fixed-size layout.
    ///
    /// Returns false when not in fixed-size layout.
    pub(crate) fn add_page_fixed_size(&mut self) -> bool {
        if self.config.layout != Layout::FixedSize {
            return false;
        }
        let format_height = self.config.format.height();
        let new_doc_height = self.height + format_height;
        self.height = new_doc_height;
        true
    }

    /// Removes a page when in fixed-size layout and the size is not the last page.
    ///
    /// Returns false when not in fixed-size layout.
    pub(crate) fn remove_page_fixed_size(&mut self) -> bool {
        if self.config.layout != Layout::FixedSize || self.height <= self.config.format.height() {
            return false;
        }
        self.height -= self.config.format.height();
        true
    }

    /// Returns true if a resize happened.
    #[must_use = "Determines if the resize flag should be set"]
    fn resize_doc_fixed_size_layout(&mut self, store: &StrokeStore) -> bool {
        let format_height = self.config.format.height();

        let new_width = self.config.format.width();
        // max(1.0) because then 'fraction'.ceil() is at least 1
        let new_height = ((store.calc_height().max(1.0)) / format_height).ceil() * format_height;

        set_dimensions_checked(
            &mut self.x,
            &mut self.y,
            &mut self.width,
            &mut self.height,
            0.,
            0.,
            new_width,
            new_height,
        )
    }

    /// Returns true if a resize happened.
    #[must_use = "Determines if the resize flag should be set"]
    fn resize_doc_continuous_vertical_layout(&mut self, store: &StrokeStore) -> bool {
        let padding_bottom = self.config.format.height();
        let new_height = store.calc_height() + padding_bottom;
        let new_width = self.config.format.width();

        set_dimensions_checked(
            &mut self.x,
            &mut self.y,
            &mut self.width,
            &mut self.height,
            0.,
            0.,
            new_width,
            new_height,
        )
    }

    /// Resizes the document to include the viewport for the semi-infinite layout mode.
    ///
    /// if `include_content` is set, this also expands to included the content.
    /// The computation will then get more expensive, though.
    ///
    /// Returns true if a resize happened.
    #[must_use = "Determines if the resize flag should be set"]
    fn resize_doc_semi_infinite_layout(
        &mut self,
        viewport: Aabb,
        store: &StrokeStore,
        include_content: bool,
    ) -> bool {
        let padding_horizontal = self.config.format.width() * 2.0;
        let padding_vertical = self.config.format.height() * 2.0;

        let mut new_bounds = self.bounds().merged(
            &viewport.extend_right_and_bottom_by(na::vector![padding_horizontal, padding_vertical]),
        );

        if include_content {
            let keys = store.stroke_keys_as_rendered();
            let content_bounds = if let Some(content_bounds) = store.bounds_for_strokes(&keys) {
                content_bounds
                    .extend_right_and_bottom_by(na::vector![padding_horizontal, padding_vertical])
            } else {
                // If doc is empty, resize to one page with the format size
                Aabb::new(na::point![0.0, 0.0], self.config.format.size().into())
                    .extend_right_and_bottom_by(na::vector![padding_horizontal, padding_vertical])
            };
            new_bounds.merge(&content_bounds);
        }

        set_dimensions_checked(
            &mut self.x,
            &mut self.y,
            &mut self.width,
            &mut self.height,
            0.,
            0.,
            new_bounds.maxs[0],
            new_bounds.maxs[1],
        )
    }

    /// Resizes the document to include the viewport for the infinite layout mode.
    ///
    /// if `include_content` is set, this also expands to included the content.
    /// The computation will then get more expensive, though.
    ///
    /// Returns true if a resize happened.
    #[must_use = "Determines if the resize flag should be set"]
    fn resize_doc_infinite_layout(
        &mut self,
        viewport: Aabb,
        store: &StrokeStore,
        include_content: bool,
    ) -> bool {
        let padding_horizontal = self.config.format.width() * 2.0;
        let padding_vertical = self.config.format.height() * 2.0;

        let mut new_bounds = self
            .bounds()
            .merged(&viewport.extend_by(na::vector![padding_horizontal, padding_vertical]));

        if include_content {
            let keys = store.stroke_keys_as_rendered();
            let content_bounds = if let Some(content_bounds) = store.bounds_for_strokes(&keys) {
                content_bounds.extend_by(na::vector![padding_horizontal, padding_vertical])
            } else {
                // If doc is empty, resize to one page with the format size
                Aabb::new(na::point![0.0, 0.0], self.config.format.size().into())
                    .extend_by(na::vector![padding_horizontal, padding_vertical])
            };
            new_bounds.merge(&content_bounds);
        }

        set_dimensions_checked(
            &mut self.x,
            &mut self.y,
            &mut self.width,
            &mut self.height,
            new_bounds.mins[0],
            new_bounds.mins[1],
            new_bounds.extents()[0],
            new_bounds.extents()[1],
        )
    }

    /// Snap the position to the document and pattern grid when `snap_positions` is enabled.
    ///
    /// If not, the original coordinates are returned.
    pub(crate) fn snap_position(
        &self,
        pos: na::Vector2<f64>,
        config: &EngineConfig,
    ) -> na::Vector2<f64> {
        const DOCUMENT_SNAP_DIST: f64 = 10.;
        let doc_format_size = self.config.format.size();
        let pattern_size = self.config.background.pattern_size;

        if !config.snap_positions {
            return pos;
        }

        let snap_to_grid = |pos: na::Vector2<f64>, grid_size: na::Vector2<f64>| {
            let grid_pos = pos.component_div(&grid_size);
            grid_size.component_mul(&grid_pos.round())
        };

        let pos_snapped_pattern = snap_to_grid(pos, pattern_size);
        let pos_snapped_document = snap_to_grid(pos, doc_format_size);

        let mut pos_snapped = pos_snapped_pattern;

        // If the position is close to the document edges, then it is instead snapped to them.
        if (pos_snapped_document - pos)[0].abs() < DOCUMENT_SNAP_DIST {
            pos_snapped[0] = pos_snapped_document[0];
        }
        if (pos_snapped_document - pos)[1].abs() < DOCUMENT_SNAP_DIST {
            pos_snapped[1] = pos_snapped_document[1];
        }

        pos_snapped
    }
}

#[must_use = "Determines if the resize flag should be set"]
#[allow(clippy::too_many_arguments)]
fn set_dimensions_checked(
    x: &mut f64,
    y: &mut f64,
    width: &mut f64,
    height: &mut f64,
    new_x: f64,
    new_y: f64,
    new_width: f64,
    new_height: f64,
) -> bool {
    let mut check = false;
    if approx::relative_ne!(*x, new_x) {
        *x = new_x;
        check = true;
    }
    if approx::relative_ne!(*y, new_y) {
        *y = new_y;
        check = true
    }
    if approx::relative_ne!(*width, new_width) {
        *width = new_width;
        check = true
    }
    if approx::relative_ne!(*height, new_height) {
        *height = new_height;
        check = true;
    }
    check
}<|MERGE_RESOLUTION|>--- conflicted
+++ resolved
@@ -11,15 +11,10 @@
 pub use layout::Layout;
 
 // Imports
-<<<<<<< HEAD
-use crate::engine::SPELLCHECK_DEFAULT_LANGUAGE;
-use crate::{Camera, CloneConfig, StrokeStore, WidgetFlags};
-use core::fmt::Display;
-=======
 use crate::engine::EngineConfig;
 use crate::engine::snapshot::Snapshotable;
+use crate::engine::SPELLCHECK_DEFAULT_LANGUAGE;
 use crate::{Camera, StrokeStore, WidgetFlags};
->>>>>>> c3472fa9
 use p2d::bounding_volume::{Aabb, BoundingVolume};
 use rnote_compose::ext::{AabbExt, Vector2Ext};
 use rnote_compose::{Color, SplitOrder};
@@ -67,19 +62,8 @@
     pub width: f64,
     #[serde(rename = "height", with = "rnote_compose::serialize::f64_dp3")]
     pub height: f64,
-<<<<<<< HEAD
-    #[serde(rename = "format")]
-    pub format: Format,
-    #[serde(rename = "background")]
-    pub background: Background,
-    #[serde(rename = "layout", alias = "expand_mode")]
-    pub layout: Layout,
-    #[serde(rename = "snap_positions")]
-    pub snap_positions: bool,
     #[serde(rename = "spellcheck_options")]
     pub spellcheck_options: SpellcheckOptions,
-=======
->>>>>>> c3472fa9
 }
 
 impl Default for Document {
@@ -90,14 +74,7 @@
             y: 0.0,
             width: Format::default().width(),
             height: Format::default().height(),
-<<<<<<< HEAD
-            format: Format::default(),
-            background: Background::default(),
-            layout: Layout::default(),
-            snap_positions: false,
             spellcheck_options: SpellcheckOptions::default(),
-=======
->>>>>>> c3472fa9
         }
     }
 }
