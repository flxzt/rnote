--- conflicted
+++ resolved
@@ -901,17 +901,16 @@
             .handle_animation_frame(&mut engine_view_mut!(self), optimize_epd);
     }
 
-<<<<<<< HEAD
     pub fn text_insert(&mut self, text: String, pos: Option<na::Vector2<f64>>) -> WidgetFlags {
         let mut widget_flags = WidgetFlags::default();
         if let Pen::Typewriter(typewriter) = self.penholder.current_pen_mut() {
             widget_flags |= typewriter.insert_text(text, pos, &mut engine_view_mut!(self));
         }
         widget_flags
-=======
+    }
+
     pub fn current_pen_style_w_override(&self) -> PenStyle {
         self.penholder
             .current_pen_style_w_override(&engine_view!(self))
->>>>>>> db6243f4
     }
 }