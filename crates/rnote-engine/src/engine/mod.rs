// Modules
pub mod animation;
pub mod config;
pub mod export;
pub mod import;
pub mod rendering;
pub mod snapshot;
pub mod strokecontent;
pub mod visual_debug;

// Re-exports
pub use animation::Animation;
pub use config::EngineConfig;
pub use config::EngineConfigShared;
pub use export::ExportPrefs;
pub use import::ImportPrefs;
pub use snapshot::EngineSnapshot;
pub use strokecontent::StrokeContent;

// Imports
use crate::document::Layout;
use crate::pens::PenMode;
use crate::pens::{Pen, PenStyle};
use crate::store::StrokeKey;
use crate::store::render_comp::{self, RenderCompState};
use crate::strokes::content::GeneratedContentImages;
use crate::strokes::textstroke::{TextAttribute, TextStyle};
use crate::{AudioPlayer, SelectionCollision, WidgetFlags, render};
use crate::{Camera, Document, PenHolder, StrokeStore};
use futures::StreamExt;
use futures::channel::mpsc::UnboundedReceiver;
use futures::channel::{mpsc, oneshot};
use once_cell::sync::Lazy;
use p2d::bounding_volume::{Aabb, BoundingVolume};
use rnote_compose::eventresult::EventPropagation;
use rnote_compose::ext::AabbExt;
use rnote_compose::penevent::{PenEvent, ShortcutKey};
use rnote_compose::{Color, SplitOrder};
use serde::{Deserialize, Serialize};
<<<<<<< HEAD
use std::cell::RefCell;
use std::fmt::Debug;
=======
use snapshot::Snapshotable;
>>>>>>> c3472fa9
use std::path::PathBuf;
use std::sync::{Arc, RwLock};
use std::time::Instant;
use tracing::error;

thread_local! {
    static SPELLCHECK_BROKER: RefCell<enchant::Broker> = RefCell::new(enchant::Broker::new());
}

pub static SPELLCHECK_AVAILABLE_LANGUAGES: Lazy<Vec<String>> = Lazy::new(|| {
    SPELLCHECK_BROKER.with_borrow_mut(|broker| {
        broker
            .list_dicts()
            .iter()
            .map(|dict| dict.lang.to_owned())
            .collect()
    })
});

pub static SPELLCHECK_DEFAULT_LANGUAGE: Lazy<Option<String>> = Lazy::new(|| {
    for system_language in glib::language_names() {
        for available_language in SPELLCHECK_AVAILABLE_LANGUAGES.iter() {
            if system_language.contains(available_language) {
                debug!(
                    "found default spellcheck language: {:?}",
                    available_language
                );

                return Some(available_language.to_string());
            }
        }
    }

    None
});

#[derive(Default)]
pub struct Spellcheck {
    pub dict: Option<enchant::Dict>,
}

impl Debug for Spellcheck {
    fn fmt(&self, f: &mut std::fmt::Formatter<'_>) -> std::fmt::Result {
        f.debug_struct("Spellcheck")
            .field(
                "dict",
                &self
                    .dict
                    .as_ref()
                    .map(|dict| format!("Some({})", dict.get_lang()))
                    .unwrap_or(String::from("None")),
            )
            .finish()
    }
}

/// An immutable view into the engine, excluding the penholder.
#[derive(Debug)]
pub struct EngineView<'a> {
    pub tasks_tx: EngineTaskSender,
    pub config: &'a EngineConfig,
    pub document: &'a Document,
    pub store: &'a StrokeStore,
    pub camera: &'a Camera,
    pub audioplayer: &'a Option<AudioPlayer>,
    pub animation: &'a Animation,
    pub spellcheck: &'a Spellcheck,
}

/// Constructs an `EngineView` from an identifier containing an `Engine` instance.
#[macro_export]
macro_rules! engine_view {
    ($engine:ident) => {
        $crate::engine::EngineView {
            tasks_tx: $engine.tasks_tx.clone(),
            config: &$engine.config.read(),
            document: &$engine.document,
            store: &$engine.store,
            camera: &$engine.camera,
            audioplayer: &$engine.audioplayer,
            animation: &$engine.animation,
            spellcheck: &$engine.spellcheck,
        }
    };
}

/// A mutable view into the engine, excluding the penholder.
#[derive(Debug)]
pub struct EngineViewMut<'a> {
    pub tasks_tx: EngineTaskSender,
    pub config: &'a mut EngineConfig,
    pub document: &'a mut Document,
    pub store: &'a mut StrokeStore,
    pub camera: &'a mut Camera,
    pub audioplayer: &'a mut Option<AudioPlayer>,
    pub animation: &'a mut Animation,
    pub spellcheck: &'a mut Spellcheck,
}

/// Constructs an `EngineViewMut` from an identifier containing an `Engine` instance.
#[macro_export]
macro_rules! engine_view_mut {
    ($engine:ident) => {
        $crate::engine::EngineViewMut {
            tasks_tx: $engine.tasks_tx.clone(),
            config: &mut $engine.config.write(),
            document: &mut $engine.document,
            store: &mut $engine.store,
            camera: &mut $engine.camera,
            audioplayer: &mut $engine.audioplayer,
            animation: &mut $engine.animation,
            spellcheck: &mut $engine.spellcheck,
        }
    };
}

impl EngineViewMut<'_> {
    // Converts itself to the immutable view.
    pub(crate) fn as_im<'m>(&'m self) -> EngineView<'m> {
        EngineView::<'m> {
            tasks_tx: self.tasks_tx.clone(),
            config: self.config,
            document: self.document,
            store: self.store,
            camera: self.camera,
            audioplayer: self.audioplayer,
            animation: self.animation,
            spellcheck: self.spellcheck,
        }
    }
}

#[derive(Debug, Clone)]
/// An engine task, usually coming from a spawned thread and to be processed with [Engine::handle_engine_task].
pub enum EngineTask {
    /// Replace the images for rendering of the given stroke.
    ///
    /// The state of the render component should be set **before** spawning a thread, generating images and sending this task,
    /// to avoid spawning large amounts of already outdated rendering tasks when checking the render component's state on resize/zooming, etc. .
    UpdateStrokeWithImages {
        /// The stroke key.
        key: StrokeKey,
        /// The generated images.
        images: GeneratedContentImages,
        /// The image scale-factor the render task was using while generating the images.
        image_scale: f64,
    },
    /// Appends the images to the rendering of the given stroke.
    ///
    /// The state of the render component should be set **before** spawning a thread, generating images and sending this task,
    /// to avoid spawning large amounts of already outdated rendering tasks when checking the render component's state on resize/zooming, etc. .
    AppendImagesToStroke {
        /// The stroke key
        key: StrokeKey,
        /// The generated images
        images: GeneratedContentImages,
    },
    /// Requests that the typewriter cursor should be blinked/toggled
    BlinkTypewriterCursor,
    /// Change the permanent zoom to the given value
    Zoom(f64),
    /// Indicates that the application is quitting. Sent to quit the handler which receives the tasks.
    Quit,
}

#[derive(Debug, Clone)]
pub struct EngineTaskSender(mpsc::UnboundedSender<EngineTask>);

impl EngineTaskSender {
    pub fn send(&self, task: EngineTask) {
        if let Err(e) = self.0.unbounded_send(task) {
            let err = format!("{e:?}");
            error!(
                "Failed to send engine task {:?}, Err: {err}",
                e.into_inner()
            );
        }
    }
}

#[derive(Debug)]
pub struct EngineTaskReceiver(mpsc::UnboundedReceiver<EngineTask>);

impl EngineTaskReceiver {
    pub fn recv(&mut self) -> futures::stream::Next<'_, UnboundedReceiver<EngineTask>> {
        self.0.next()
    }
}

/// The engine.
#[derive(Debug, Serialize, Deserialize)]
#[serde(default, rename = "engine")]
pub struct Engine {
    #[serde(rename = "config")]
    pub(crate) config: EngineConfigShared,
    #[serde(rename = "document")]
    pub document: Document,
    #[serde(rename = "store")]
    pub store: StrokeStore,
    #[serde(rename = "camera")]
    pub camera: Camera,
    #[serde(rename = "penholder")]
    pub penholder: PenHolder,

    #[serde(skip)]
    audioplayer: Option<AudioPlayer>,
    #[serde(skip)]
    pub animation: Animation,
<<<<<<< HEAD
    #[serde(skip)]
    spellcheck: Spellcheck,
    #[serde(skip)]
    visual_debug: bool,
=======
>>>>>>> c3472fa9
    // the task sender. Must not be modified, only cloned.
    #[serde(skip)]
    tasks_tx: EngineTaskSender,
    #[serde(skip)]
    tasks_rx: Option<EngineTaskReceiver>,
    // Background rendering
    #[serde(skip)]
    background_tile_image: Option<render::Image>,
    #[cfg(feature = "ui")]
    #[serde(skip)]
    background_rendernodes: Vec<gtk4::gsk::RenderNode>,
    // Origin indicator rendering
    #[serde(skip)]
    origin_indicator_image: Option<render::Image>,
    #[cfg(feature = "ui")]
    #[serde(skip)]
    origin_indicator_rendernode: Option<gtk4::gsk::RenderNode>,
}

impl Default for Engine {
    fn default() -> Self {
        let (tasks_tx, tasks_rx) = futures::channel::mpsc::unbounded::<EngineTask>();

        Self {
            config: EngineConfigShared(Arc::new(RwLock::new(EngineConfig::default()))),
            document: Document::default(),
            store: StrokeStore::default(),
            camera: Camera::default(),
            penholder: PenHolder::default(),

            audioplayer: None,
            animation: Animation::default(),
<<<<<<< HEAD
            spellcheck: Spellcheck::default(),
            visual_debug: false,
=======
>>>>>>> c3472fa9
            tasks_tx: EngineTaskSender(tasks_tx),
            tasks_rx: Some(EngineTaskReceiver(tasks_rx)),
            background_tile_image: None,
            #[cfg(feature = "ui")]
            background_rendernodes: Vec::default(),
            origin_indicator_image: None,
            #[cfg(feature = "ui")]
            origin_indicator_rendernode: None,
        }
    }
}

impl Engine {
    pub(crate) const STROKE_BOUNDS_INTERSECTION_TOLERANCE: f64 = 1e-3;

    pub fn install_config(
        &mut self,
        config: &EngineConfigShared,
        data_dir: Option<PathBuf>,
    ) -> WidgetFlags {
        let mut widget_flags = WidgetFlags::default();

        let pen_sounds = config.read().pen_sounds;

        self.config = config.clone();
        self.set_pen_sounds(pen_sounds, data_dir);

        widget_flags |= self
            .penholder
            .reinstall_pen_current_style(&mut engine_view_mut!(self));
        widget_flags |= self.doc_resize_to_fit_content();
        widget_flags.redraw = true;
        widget_flags.refresh_ui = true;
        widget_flags
    }

    pub fn engine_tasks_tx(&self) -> EngineTaskSender {
        self.tasks_tx.clone()
    }

    pub fn take_engine_tasks_rx(&mut self) -> Option<EngineTaskReceiver> {
        self.tasks_rx.take()
    }

    /// Whether pen sounds are enabled.
    pub fn pen_sounds(&self) -> bool {
        self.config.read().pen_sounds
    }

    /// Enables/disables the pen sounds.
    ///
    /// If pen sound should be enabled, the pkg data dir must be provided.
    pub fn set_pen_sounds(&mut self, pen_sounds: bool, pkg_data_dir: Option<PathBuf>) {
        self.config.write().pen_sounds = pen_sounds;

        if pen_sounds {
            if let Some(pkg_data_dir) = pkg_data_dir {
                // Only create and init a new audioplayer if it does not already exist
                if self.audioplayer.is_none() {
                    self.audioplayer = match AudioPlayer::new_init(pkg_data_dir) {
                        Ok(audioplayer) => Some(audioplayer),
                        Err(e) => {
                            error!(
                                "Creating a new audioplayer failed while enabling pen sounds, Err: {e:?}"
                            );
                            None
                        }
                    }
                }
            }
        } else {
            self.audioplayer.take();
        }
    }

    pub fn refresh_spellcheck_language(&mut self) -> WidgetFlags {
        let mut widget_flags = WidgetFlags::default();

        self.spellcheck.dict = SPELLCHECK_BROKER
            .with_borrow_mut(|broker| self.document.spellcheck_options.dictionary(broker));

        if let Pen::Typewriter(typewriter) = self.penholder.current_pen_ref() {
            typewriter.refresh_spellcheck_cache_in_modifying_stroke(&mut engine_view_mut!(self));

            widget_flags.redraw = true;
        }

        widget_flags
    }

    pub fn get_spellcheck_corrections(&self) -> Option<Vec<String>> {
        if let Pen::Typewriter(typewriter) = self.penholder.current_pen_ref() {
            return typewriter
                .get_spellcheck_correction_in_modifying_stroke(&mut engine_view!(self));
        }

        None
    }

    pub fn apply_spellcheck_correction(&mut self, correction: &str) -> WidgetFlags {
        if let Pen::Typewriter(typewriter) = self.penholder.current_pen_mut() {
            return typewriter.apply_spellcheck_correction_in_modifying_stroke(
                correction,
                &mut engine_view_mut!(self),
            );
        }

        WidgetFlags::default()
    }

    pub fn optimize_epd(&self) -> bool {
        self.config.read().optimize_epd
    }

    /// Takes a snapshot of the current state.
    pub fn take_snapshot(&self) -> EngineSnapshot {
        let mut store_history_entry = self.store.create_history_entry();

        // Remove all trashed strokes
        let trashed_keys = store_history_entry
            .trash_components
            .iter()
            .filter_map(|(key, trash_comp)| if trash_comp.trashed { Some(key) } else { None })
            .collect::<Vec<StrokeKey>>();

        for key in trashed_keys {
            Arc::make_mut(&mut store_history_entry.stroke_components).remove(key);
        }

        EngineSnapshot {
            document: self.document.extract_snapshot_data(),
            camera: self.camera.extract_snapshot_data(),
            stroke_components: Arc::clone(&store_history_entry.stroke_components),
            chrono_components: Arc::clone(&store_history_entry.chrono_components),
            chrono_counter: store_history_entry.chrono_counter,
        }
    }

    /// Imports an engine snapshot. A save file should always be loaded with this method.
    pub fn load_snapshot(&mut self, snapshot: EngineSnapshot) -> WidgetFlags {
        self.document = snapshot.document.extract_snapshot_data();
        self.camera = snapshot.camera.extract_snapshot_data();
        let mut widget_flags = self.store.import_from_snapshot(&snapshot)
            | self.doc_resize_autoexpand()
            | self.current_pen_update_state()
            | self.background_rendering_regenerate()
            | self.update_content_rendering_current_viewport();
        widget_flags.refresh_ui = true;
        widget_flags.view_modified = true;
        widget_flags
    }

    /// Records the current store state and saves it as a history entry.
    pub fn record(&mut self, now: Instant) -> WidgetFlags {
        self.store.record(now)
    }

    /// Update the state of the latest history entry with the current document state.
    pub fn update_latest_history_entry(&mut self, now: Instant) -> WidgetFlags {
        self.store.update_latest_history_entry(now)
    }

    /// Undo the latest changes.
    pub fn undo(&mut self, now: Instant) -> WidgetFlags {
        self.store.undo(now)
            | self.doc_resize_autoexpand()
            | self.current_pen_update_state()
            | self.update_rendering_current_viewport()
            | self.refresh_spellcheck_language()
    }

    /// Redo the latest changes.
    pub fn redo(&mut self, now: Instant) -> WidgetFlags {
        self.store.redo(now)
            | self.doc_resize_autoexpand()
            | self.current_pen_update_state()
            | self.update_rendering_current_viewport()
            | self.refresh_spellcheck_language()
    }

    pub fn can_undo(&self) -> bool {
        self.store.can_undo()
    }

    pub fn can_redo(&self) -> bool {
        self.store.can_redo()
    }

    // Clears the entire engine.
    pub fn clear(&mut self) -> WidgetFlags {
        self.store.clear() | self.current_pen_update_state() | self.return_to_origin(None)
    }

    /// Handle a received task from tasks_rx.
    /// Returns [WidgetFlags] to indicate what needs to be updated in the UI.
    ///
    /// An example of how to use it:
    /// ```rust, ignore
    ///
    /// glib::spawn_future_local(clone!(@weak canvas, @weak appwindow => async move {
    ///    let mut task_rx = canvas.engine_mut().regenerate_channel();
    ///
    ///    loop {
    ///        if let Some(task) = task_rx.next().await {
    ///            let (widget_flags, quit) = canvas.engine_mut().handle_engine_task(task);
    ///            canvas.emit_handle_widget_flags(widget_flags);
    ///
    ///            if quit {
    ///                break;
    ///            }
    ///        }
    ///    }
    /// }));
    /// ```
    pub fn handle_engine_task(&mut self, task: EngineTask) -> (WidgetFlags, bool) {
        let mut widget_flags = WidgetFlags::default();
        let mut quit = false;

        match task {
            EngineTask::UpdateStrokeWithImages {
                key,
                images,
                image_scale,
            } => {
                if let Some(state) = self.store.render_comp_state(key) {
                    match state {
                        RenderCompState::Complete | RenderCompState::ForViewport(_) => {
                            // The rendering was already regenerated in the meantime,
                            // so we just discard the render task result
                        }
                        RenderCompState::BusyRenderingInTask => {
                            if (self.camera.image_scale()
                                - render_comp::RENDER_IMAGE_SCALE_TOLERANCE
                                ..self.camera.image_scale()
                                    + render_comp::RENDER_IMAGE_SCALE_TOLERANCE)
                                .contains(&image_scale)
                            {
                                // Only when the image scale is roughly the same as when the render task was started,
                                // the new images are considered valid and can replace the old.
                                self.store.replace_rendering_with_images(key, images);
                            }
                            widget_flags.redraw = true;
                        }
                        RenderCompState::Dirty => {
                            // If the state was flagged dirty in the meantime,
                            // it is expected that retriggering rendering will be handled elsewhere
                        }
                    }
                }
            }
            EngineTask::AppendImagesToStroke { key, images } => {
                self.store.append_rendering_images(key, images);
                widget_flags.redraw = true;
            }
            EngineTask::BlinkTypewriterCursor => {
                if let Pen::Typewriter(typewriter) = self.penholder.current_pen_mut() {
                    typewriter.toggle_cursor_visibility();
                    widget_flags.redraw = true;
                }
            }
            EngineTask::Zoom(zoom) => {
                widget_flags |= self.camera.zoom_temporarily_to(1.0) | self.camera.zoom_to(zoom);

                let all_strokes = self.store.stroke_keys_unordered();
                self.store.set_rendering_dirty_for_strokes(&all_strokes);
                widget_flags |= self.doc_resize_autoexpand()
                    | self.background_rendering_regenerate()
                    | self.update_rendering_current_viewport();
            }
            EngineTask::Quit => {
                widget_flags |= self.set_active(false);
                quit = true;
            }
        }

        (widget_flags, quit)
    }

    /// Handle a pen event.
    pub fn handle_pen_event(
        &mut self,
        event: PenEvent,
        pen_mode: Option<PenMode>,
        now: Instant,
    ) -> (EventPropagation, WidgetFlags) {
        self.penholder
            .handle_pen_event(event, pen_mode, now, &mut engine_view_mut!(self))
    }

    /// Handle a pressed shortcut key.
    pub fn handle_pressed_shortcut_key(
        &mut self,
        shortcut_key: ShortcutKey,
        now: Instant,
    ) -> (EventPropagation, WidgetFlags) {
        self.penholder
            .handle_pressed_shortcut_key(shortcut_key, now, &mut engine_view_mut!(self))
    }

    /// Change the pen style.
    pub fn change_pen_style(&mut self, new_style: PenStyle) -> WidgetFlags {
        self.penholder
            .change_style(new_style, &mut engine_view_mut!(self))
    }

    /// Change the pen style (temporary) override.
    pub fn change_pen_style_override(
        &mut self,
        new_style_override: Option<PenStyle>,
    ) -> WidgetFlags {
        self.penholder
            .change_style_override(new_style_override, &mut engine_view_mut!(self))
    }

    /// Change the pen mode. Relevant for stylus input.
    pub fn change_pen_mode(&mut self, pen_mode: PenMode) -> WidgetFlags {
        self.penholder
            .change_pen_mode(pen_mode, &mut engine_view_mut!(self))
    }

    /// Reinstall the pen in the current style.
    pub fn reinstall_pen_current_style(&mut self) -> WidgetFlags {
        self.penholder
            .reinstall_pen_current_style(&mut engine_view_mut!(self))
    }

    /// Set the engine active or inactive.
    pub fn set_active(&mut self, active: bool) -> WidgetFlags {
        let mut widget_flags = WidgetFlags::default();
        if active {
            widget_flags |= self.reinstall_pen_current_style()
                | self.background_rendering_regenerate()
                | self.update_content_rendering_current_viewport();
            widget_flags.view_modified = true;
        } else {
            widget_flags |= self.clear_rendering() | self.penholder.deinit_current_pen();
        }
        widget_flags
    }

    /// Generate bounds for each page on the document which contains content.
    pub fn pages_bounds_w_content(&self, split_order: SplitOrder) -> Vec<Aabb> {
        let doc_bounds = self.document.bounds();
        let keys = self.store.stroke_keys_as_rendered();

        let strokes_bounds = self.store.strokes_bounds(&keys);

        let pages_bounds = doc_bounds
            .split_extended_origin_aligned(self.document.config.format.size(), split_order)
            .into_iter()
            .filter(|page_bounds| {
                // Filter the pages out that don't intersect with any stroke
                strokes_bounds.iter().any(|stroke_bounds| {
                    stroke_bounds.intersects_w_tolerance(
                        page_bounds,
                        Self::STROKE_BOUNDS_INTERSECTION_TOLERANCE,
                    )
                })
            })
            .collect::<Vec<Aabb>>();

        if pages_bounds.is_empty() {
            // If no page has content, return the origin page
            vec![Aabb::new(
                na::point![0.0, 0.0],
                self.document.config.format.size().into(),
            )]
        } else {
            pages_bounds
        }
    }

    /// Generates bounds which contain all pages on the doc with content, extended to fit the current format.
    pub fn bounds_w_content_extended(&self) -> Option<Aabb> {
        let pages_bounds = self.pages_bounds_w_content(SplitOrder::default());

        if pages_bounds.is_empty() {
            return None;
        }

        Some(
            pages_bounds
                .into_iter()
                .fold(Aabb::new_invalid(), |prev, next| prev.merged(&next)),
        )
    }

    /// First zoom temporarily and then permanently after a timeout.
    ///
    /// Repeated calls to this function reset the timeout.
    pub fn zoom_w_timeout(&mut self, zoom: f64) -> WidgetFlags {
        self.camera.zoom_w_timeout(zoom, self.tasks_tx.clone())
    }

    pub fn set_scale_factor(&mut self, scale_factor: f64) -> WidgetFlags {
        self.store
            .set_rendering_dirty_for_strokes(&self.store.stroke_keys_as_rendered());
        self.camera.set_scale_factor(scale_factor)
            | self.background_rendering_regenerate()
            | self.update_content_rendering_current_viewport()
    }

    /// Resizes the doc to the format and to fit all strokes.
    ///
    /// Background rendering then needs to be updated.
    pub fn doc_resize_to_fit_content(&mut self) -> WidgetFlags {
        let widget_flags = self
            .document
            .resize_to_fit_content(&self.store, &self.camera);
        widget_flags | self.update_rendering_current_viewport()
    }

    pub fn return_to_origin(&mut self, parent_width: Option<f64>) -> WidgetFlags {
        let zoom = self.camera.zoom();
        let new_offset = if let Some(parent_width) = parent_width {
            if self.document.config.format.width() * zoom <= parent_width {
                na::vector![
                    (self.document.config.format.width() * 0.5 * zoom) - parent_width * 0.5,
                    -Document::SHADOW_WIDTH * zoom
                ]
            } else {
                // If the zoomed format width is larger than the displayed surface, we zoom to a fixed origin
                na::vector![
                    -Document::SHADOW_WIDTH * zoom,
                    -Document::SHADOW_WIDTH * zoom
                ]
            }
        } else {
            na::vector![
                -Document::SHADOW_WIDTH * zoom,
                -Document::SHADOW_WIDTH * zoom
            ]
        };
        self.camera_set_offset_expand(new_offset)
    }

    /// Resize the doc when in autoexpanding layouts. called e.g. when finishing a new stroke.
    ///
    /// Background rendering then needs to be updated.
    pub fn doc_resize_autoexpand(&mut self) -> WidgetFlags {
        let widget_flags = self.document.resize_autoexpand(&self.store, &self.camera);
        widget_flags | self.update_rendering_current_viewport()
    }

    /// Expand the doc to the camera when in autoexpanding layouts. called e.g. when dragging with touch.
    ///
    /// Background and content rendering then need to be updated.
    pub fn doc_expand_autoexpand(&mut self) -> WidgetFlags {
        self.document.expand_autoexpand(&self.camera, &self.store)
    }

    /// Add a page to the document when in fixed size layout.
    ///
    /// Document layout must be set to fixed-size.
    pub fn doc_add_page_fixed_size(&mut self) -> WidgetFlags {
        let mut widget_flags = WidgetFlags::default();
        if self.document.add_page_fixed_size() {
            widget_flags |= self.update_rendering_current_viewport();
            widget_flags.resize = true;
        }
        widget_flags
    }

    /// Remove a page from the document when in fixed size layout.
    ///
    /// Document layout must be set to fixed-size.
    pub fn doc_remove_page_fixed_size(&mut self) -> WidgetFlags {
        let mut widget_flags = WidgetFlags::default();
        if self.document.remove_page_fixed_size() {
            self.store.set_trashed_keys(
                &self
                    .store
                    .keys_below_y(self.document.y + self.document.height),
                true,
            );
            widget_flags |= self.record(Instant::now()) | self.update_rendering_current_viewport();
            widget_flags.resize = true;
        }
        widget_flags
    }

    /// Update the viewport offset of the camera, clamped to mins and maxs values depending on the document layout.
    ///
    /// Background and content rendering then need to be updated.
    pub fn camera_set_offset(&mut self, offset: na::Vector2<f64>) -> WidgetFlags {
        self.camera.set_offset(offset, &self.document)
    }

    /// Update the viewport offset of the camera, clamped to mins and maxs values depending on the document layout.
    ///
    /// Expands the document when in autoexpanding layouts.
    ///
    /// Background and content rendering then need to be updated.
    pub fn camera_set_offset_expand(&mut self, offset: na::Vector2<f64>) -> WidgetFlags {
        let widget_flags = self.camera.set_offset(offset, &self.document);
        widget_flags | self.doc_expand_autoexpand()
    }

    /// Update the viewport size of the camera.
    ///
    /// Background and content rendering then need to be updated.
    pub fn camera_set_size(&mut self, size: na::Vector2<f64>) -> WidgetFlags {
        self.camera.set_size(size)
    }

    /// Update the viewport size of the camera.
    ///
    /// Background and content rendering then need to be updated.
    pub fn camera_offset_mins_maxs(&self) -> (na::Vector2<f64>, na::Vector2<f64>) {
        self.camera.offset_lower_upper(&self.document)
    }

    /// Update the current pen with the current engine state.
    ///
    /// Needs to be called when the engine state was changed outside of pen events.
    /// ( e.g. trash all strokes, set strokes selected, etc. )
    pub fn current_pen_update_state(&mut self) -> WidgetFlags {
        self.penholder
            .current_pen_update_state(&mut engine_view_mut!(self))
    }

    /// Fetch clipboard content from the current pen.
    #[allow(clippy::type_complexity)]
    pub fn fetch_clipboard_content(
        &self,
    ) -> oneshot::Receiver<anyhow::Result<(Vec<(Vec<u8>, String)>, WidgetFlags)>> {
        self.penholder.fetch_clipboard_content(&engine_view!(self))
    }

    /// Cut clipboard content from the current pen.
    #[allow(clippy::type_complexity)]
    pub fn cut_clipboard_content(
        &mut self,
    ) -> oneshot::Receiver<anyhow::Result<(Vec<(Vec<u8>, String)>, WidgetFlags)>> {
        self.penholder
            .cut_clipboard_content(&mut engine_view_mut!(self))
    }

    pub fn set_doc_layout(&mut self, layout: Layout) -> WidgetFlags {
        if self.document.config.layout != layout {
            self.document.config.layout = layout;
            self.doc_resize_to_fit_content()
        } else {
            self.doc_resize_autoexpand()
        }
    }

    pub fn select_all_strokes(&mut self) -> WidgetFlags {
        let widget_flags = self.change_pen_style(PenStyle::Selector);
        self.store
            .set_selected_keys(&self.store.stroke_keys_as_rendered(), true);
        widget_flags
            | self.current_pen_update_state()
            | self.doc_resize_autoexpand()
            | self.record(Instant::now())
            | self.update_rendering_current_viewport()
    }

    pub fn deselect_all_strokes(&mut self) -> WidgetFlags {
        let widget_flags = self.change_pen_style(PenStyle::Selector);
        self.store
            .set_selected_keys(&self.store.selection_keys_as_rendered(), false);
        widget_flags
            | self.current_pen_update_state()
            | self.doc_resize_autoexpand()
            | self.record(Instant::now())
            | self.update_rendering_current_viewport()
    }

    pub fn select_with_bounds(
        &mut self,
        bounds: Aabb,
        collision: SelectionCollision,
    ) -> WidgetFlags {
        let select = match collision {
            SelectionCollision::Contains => self.store.stroke_keys_as_rendered_in_bounds(bounds),
            SelectionCollision::Intersects => self
                .store
                .stroke_keys_as_rendered_intersecting_bounds(bounds),
        };
        self.store.set_selected_keys(&select, true);
        self.doc_resize_autoexpand()
            | self.record(Instant::now())
            | self.update_rendering_current_viewport()
    }

    pub fn duplicate_selection(&mut self) -> WidgetFlags {
        let new_selected = self.store.duplicate_selection();
        self.store.update_geometry_for_strokes(&new_selected);
        self.current_pen_update_state()
            | self.doc_resize_autoexpand()
            | self.record(Instant::now())
            | self.update_rendering_current_viewport()
    }

    pub fn trash_selection(&mut self) -> WidgetFlags {
        let selection_keys = self.store.selection_keys_as_rendered();
        self.store.set_trashed_keys(&selection_keys, true);
        self.current_pen_update_state()
            | self.doc_resize_autoexpand()
            | self.record(Instant::now())
            | self.update_rendering_current_viewport()
    }

    pub fn nothing_selected(&self) -> bool {
        self.store.selection_keys_unordered().is_empty()
    }

    pub fn change_selection_stroke_colors(&mut self, stroke_color: Color) -> WidgetFlags {
        self.store
            .change_stroke_colors(&self.store.selection_keys_as_rendered(), stroke_color)
            | self.record(Instant::now())
            | self.update_content_rendering_current_viewport()
    }

    pub fn change_selection_fill_colors(&mut self, fill_color: Color) -> WidgetFlags {
        self.store
            .change_fill_colors(&self.store.selection_keys_as_rendered(), fill_color)
            | self.record(Instant::now())
            | self.update_content_rendering_current_viewport()
    }

    pub fn invert_selection_colors(&mut self) -> WidgetFlags {
        self.store
            .invert_color_brightness(&self.store.selection_keys_as_rendered())
            | self.record(Instant::now())
            | self.update_content_rendering_current_viewport()
    }

    pub fn text_selection_change_style<F>(&mut self, modify_func: F) -> WidgetFlags
    where
        F: FnOnce(&mut TextStyle),
    {
        let mut widget_flags = WidgetFlags::default();
        if let Pen::Typewriter(typewriter) = self.penholder.current_pen_mut() {
            widget_flags |= typewriter
                .change_text_style_in_modifying_stroke(modify_func, &mut engine_view_mut!(self))
        }
        widget_flags
    }

    pub fn text_selection_remove_attributes(&mut self) -> WidgetFlags {
        let mut widget_flags = WidgetFlags::default();
        if let Pen::Typewriter(typewriter) = self.penholder.current_pen_mut() {
            widget_flags |=
                typewriter.remove_text_attributes_current_selection(&mut engine_view_mut!(self))
        }
        widget_flags
    }

    pub fn text_select_closest_word(&mut self) {
        if let Pen::Typewriter(typewriter) = self.penholder.current_pen_mut() {
            typewriter.select_closest_word(&mut engine_view_mut!(self))
        }
    }

    pub fn text_select_closest_line(&mut self) {
        if let Pen::Typewriter(typewriter) = self.penholder.current_pen_mut() {
            typewriter.select_closest_line(&mut engine_view_mut!(self))
        }
    }

    pub fn text_selection_toggle_attribute(
        &mut self,
        text_attribute: TextAttribute,
    ) -> WidgetFlags {
        let mut widget_flags = WidgetFlags::default();
        if let Pen::Typewriter(typewriter) = self.penholder.current_pen_mut() {
            widget_flags |= typewriter.toggle_text_attribute_current_selection(
                text_attribute,
                &mut engine_view_mut!(self),
            )
        }
        widget_flags
    }

    pub fn text_selection_add_attribute(&mut self, text_attribute: TextAttribute) -> WidgetFlags {
        let mut widget_flags = WidgetFlags::default();
        if let Pen::Typewriter(typewriter) = self.penholder.current_pen_mut() {
            widget_flags |= typewriter
                .add_text_attribute_current_selection(text_attribute, &mut engine_view_mut!(self))
        }
        widget_flags
    }

    pub fn text_change_color(&mut self, color: Color) -> WidgetFlags {
        let mut widget_flags = WidgetFlags::default();
        if let Pen::Typewriter(typewriter) = self.penholder.current_pen_mut() {
            if typewriter.selection_range().is_some() {
                widget_flags |= typewriter.replace_text_attribute_current_selection(
                    TextAttribute::TextColor(color),
                    &mut engine_view_mut!(self),
                )
            } else {
                widget_flags |= typewriter.change_text_style_in_modifying_stroke(
                    |style| style.color = color,
                    &mut engine_view_mut!(self),
                )
            }
        }
        widget_flags
    }

    /// Handle a requested animation frame.
    ///
    /// Can request another frame using `EngineViewMut#animation.claim_frame()`.
    pub fn handle_animation_frame(&mut self) {
        self.penholder
            .handle_animation_frame(&mut engine_view_mut!(self));
    }

    pub fn current_pen_style_w_override(&self) -> PenStyle {
        self.penholder
            .current_pen_style_w_override(&engine_view!(self))
    }
}<|MERGE_RESOLUTION|>--- conflicted
+++ resolved
@@ -37,16 +37,13 @@
 use rnote_compose::penevent::{PenEvent, ShortcutKey};
 use rnote_compose::{Color, SplitOrder};
 use serde::{Deserialize, Serialize};
-<<<<<<< HEAD
 use std::cell::RefCell;
 use std::fmt::Debug;
-=======
 use snapshot::Snapshotable;
->>>>>>> c3472fa9
 use std::path::PathBuf;
 use std::sync::{Arc, RwLock};
 use std::time::Instant;
-use tracing::error;
+use tracing::{debug, error};
 
 thread_local! {
     static SPELLCHECK_BROKER: RefCell<enchant::Broker> = RefCell::new(enchant::Broker::new());
@@ -251,13 +248,8 @@
     audioplayer: Option<AudioPlayer>,
     #[serde(skip)]
     pub animation: Animation,
-<<<<<<< HEAD
     #[serde(skip)]
     spellcheck: Spellcheck,
-    #[serde(skip)]
-    visual_debug: bool,
-=======
->>>>>>> c3472fa9
     // the task sender. Must not be modified, only cloned.
     #[serde(skip)]
     tasks_tx: EngineTaskSender,
@@ -290,11 +282,7 @@
 
             audioplayer: None,
             animation: Animation::default(),
-<<<<<<< HEAD
             spellcheck: Spellcheck::default(),
-            visual_debug: false,
-=======
->>>>>>> c3472fa9
             tasks_tx: EngineTaskSender(tasks_tx),
             tasks_rx: Some(EngineTaskReceiver(tasks_rx)),
             background_tile_image: None,
@@ -326,6 +314,7 @@
             .penholder
             .reinstall_pen_current_style(&mut engine_view_mut!(self));
         widget_flags |= self.doc_resize_to_fit_content();
+        widget_flags |= self.refresh_spellcheck_language();
         widget_flags.redraw = true;
         widget_flags.refresh_ui = true;
         widget_flags
