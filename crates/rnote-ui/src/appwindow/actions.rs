// Imports
use crate::{config, dialogs, RnAppWindow, RnCanvas};
use gettextrs::gettext;
use gtk4::graphene;
use gtk4::{
    gdk, gio, glib, glib::clone, prelude::*, PrintOperation, PrintOperationAction, Unit,
    UriLauncher, Window,
};
use p2d::bounding_volume::BoundingVolume;
use rnote_compose::penevent::ShortcutKey;
use rnote_compose::SplitOrder;
use rnote_engine::engine::StrokeContent;
use rnote_engine::pens::PenStyle;
use rnote_engine::{Camera, Engine};
use std::path::PathBuf;
use std::str::FromStr;
use std::time::Instant;

const CLIPBOARD_INPUT_STREAM_BUFSIZE: usize = 4096;

impl RnAppWindow {
    /// Boolean actions have no target, and a boolean state. They have a default implementation for the activate signal,
    /// which requests the state to be inverted, and the default implementation for change_state, which sets the state
    /// to the request.
    ///
    /// We generally want to connect to the change_state signal. (but then have to set the state with
    /// `action.set_state()`)
    ///
    /// We can then either toggle the state through activating the action, or set the state explicitly through
    /// `action.change_state(<request>)`
    pub(crate) fn setup_actions(&self) {
        let action_fullscreen = gio::PropertyAction::new("fullscreen", self, "fullscreened");
        self.add_action(&action_fullscreen);
        let action_open_settings = gio::SimpleAction::new("open-settings", None);
        self.add_action(&action_open_settings);
        let action_about = gio::SimpleAction::new("about", None);
        self.add_action(&action_about);
        let action_donate = gio::SimpleAction::new("donate", None);
        self.add_action(&action_donate);
        let action_keyboard_shortcuts_dialog = gio::SimpleAction::new("keyboard-shortcuts", None);
        self.add_action(&action_keyboard_shortcuts_dialog);
        let action_open_canvasmenu = gio::SimpleAction::new("open-canvasmenu", None);
        self.add_action(&action_open_canvasmenu);
        let action_open_appmenu = gio::SimpleAction::new("open-appmenu", None);
        self.add_action(&action_open_appmenu);
        let action_devel_mode =
            gio::SimpleAction::new_stateful("devel-mode", None, &false.to_variant());
        self.add_action(&action_devel_mode);
        let action_devel_menu = gio::SimpleAction::new("devel-menu", None);
        self.add_action(&action_devel_menu);
        let action_new_tab = gio::SimpleAction::new("new-tab", None);
        self.add_action(&action_new_tab);
        let action_visual_debug =
            gio::SimpleAction::new_stateful("visual-debug", None, &false.to_variant());
        self.add_action(&action_visual_debug);
        let action_debug_export_engine_state =
            gio::SimpleAction::new("debug-export-engine-state", None);
        self.add_action(&action_debug_export_engine_state);
        let action_debug_export_engine_config =
            gio::SimpleAction::new("debug-export-engine-config", None);
        self.add_action(&action_debug_export_engine_config);
        let action_righthanded = gio::PropertyAction::new("righthanded", self, "righthanded");
        self.add_action(&action_righthanded);
        let action_touch_drawing = gio::PropertyAction::new("touch-drawing", self, "touch-drawing");
        self.add_action(&action_touch_drawing);
        let action_focus_mode = gio::PropertyAction::new("focus-mode", self, "focus-mode");
        self.add_action(&action_focus_mode);

        let action_pen_sounds =
            gio::SimpleAction::new_stateful("pen-sounds", None, &false.to_variant());
        self.add_action(&action_pen_sounds);
        let action_snap_positions =
            gio::SimpleAction::new_stateful("snap-positions", None, &false.to_variant());
        self.add_action(&action_snap_positions);
        let action_show_format_borders =
            gio::SimpleAction::new_stateful("show-format-borders", None, &true.to_variant());
        self.add_action(&action_show_format_borders);
        let action_show_origin_indicator =
            gio::SimpleAction::new_stateful("show-origin-indicator", None, &true.to_variant());
        self.add_action(&action_show_origin_indicator);
        let action_block_pinch_zoom =
            gio::PropertyAction::new("block-pinch-zoom", self, "block-pinch-zoom");
        self.add_action(&action_block_pinch_zoom);
        let action_pen_style = gio::SimpleAction::new_stateful(
            "pen-style",
            Some(&String::static_variant_type()),
            &String::from("brush").to_variant(),
        );
        self.add_action(&action_pen_style);
        let action_undo_stroke = gio::SimpleAction::new("undo", None);
        self.add_action(&action_undo_stroke);
        let action_redo_stroke = gio::SimpleAction::new("redo", None);
        self.add_action(&action_redo_stroke);
        let action_zoom_reset = gio::SimpleAction::new("zoom-reset", None);
        self.add_action(&action_zoom_reset);
        let action_zoom_fit_width = gio::SimpleAction::new("zoom-fit-width", None);
        self.add_action(&action_zoom_fit_width);
        let action_zoomin = gio::SimpleAction::new("zoom-in", None);
        self.add_action(&action_zoomin);
        let action_zoomout = gio::SimpleAction::new("zoom-out", None);
        self.add_action(&action_zoomout);
        let action_add_page_to_doc = gio::SimpleAction::new("add-page-to-doc", None);
        self.add_action(&action_add_page_to_doc);
        let action_remove_page_from_doc = gio::SimpleAction::new("remove-page-from-doc", None);
        self.add_action(&action_remove_page_from_doc);
        let action_resize_to_fit_content = gio::SimpleAction::new("resize-to-fit-content", None);
        self.add_action(&action_resize_to_fit_content);
        let action_return_origin_page = gio::SimpleAction::new("return-origin-page", None);
        self.add_action(&action_return_origin_page);
        let action_selection_trash = gio::SimpleAction::new("selection-trash", None);
        self.add_action(&action_selection_trash);
        let action_selection_duplicate = gio::SimpleAction::new("selection-duplicate", None);
        self.add_action(&action_selection_duplicate);
        let action_selection_invert_color = gio::SimpleAction::new("selection-invert-color", None);
        self.add_action(&action_selection_invert_color);
        let action_selection_select_all = gio::SimpleAction::new("selection-select-all", None);
        self.add_action(&action_selection_select_all);
        let action_selection_deselect_all = gio::SimpleAction::new("selection-deselect-all", None);
        self.add_action(&action_selection_deselect_all);
        let action_clear_doc = gio::SimpleAction::new("clear-doc", None);
        self.add_action(&action_clear_doc);
        let action_new_doc = gio::SimpleAction::new("new-doc", None);
        self.add_action(&action_new_doc);
        let action_save_doc = gio::SimpleAction::new("save-doc", None);
        self.add_action(&action_save_doc);
        let action_save_doc_as = gio::SimpleAction::new("save-doc-as", None);
        self.add_action(&action_save_doc_as);
        let action_autosave = gio::PropertyAction::new("autosave", self, "autosave");
        self.add_action(&action_autosave);
        let action_open_doc = gio::SimpleAction::new("open-doc", None);
        self.add_action(&action_open_doc);
        let action_print_doc = gio::SimpleAction::new("print-doc", None);
        self.add_action(&action_print_doc);
        let action_import_file = gio::SimpleAction::new("import-file", None);
        self.add_action(&action_import_file);
        let action_export_doc = gio::SimpleAction::new("export-doc", None);
        self.add_action(&action_export_doc);
        let action_export_doc_pages = gio::SimpleAction::new("export-doc-pages", None);
        self.add_action(&action_export_doc_pages);
        let action_export_selection = gio::SimpleAction::new("export-selection", None);
        self.add_action(&action_export_selection);
        let action_clipboard_copy = gio::SimpleAction::new("clipboard-copy", None);
        self.add_action(&action_clipboard_copy);
        let action_clipboard_cut = gio::SimpleAction::new("clipboard-cut", None);
        self.add_action(&action_clipboard_cut);
        let action_clipboard_paste = gio::SimpleAction::new("clipboard-paste", None);
        self.add_action(&action_clipboard_paste);
        let action_clipboard_paste_contextmenu =
            gio::SimpleAction::new("clipboard-paste-contextmenu", None);
        self.add_action(&action_clipboard_paste_contextmenu);
        let action_active_tab_move_left = gio::SimpleAction::new("active-tab-move-left", None);
        self.add_action(&action_active_tab_move_left);
        let action_active_tab_move_right = gio::SimpleAction::new("active-tab-move-right", None);
        self.add_action(&action_active_tab_move_right);
        let action_active_tab_close = gio::SimpleAction::new("active-tab-close", None);
        self.add_action(&action_active_tab_close);

        let action_drawing_pad_pressed_button_0 =
            gio::SimpleAction::new("drawing-pad-pressed-button-0", None);
        self.add_action(&action_drawing_pad_pressed_button_0);
        let action_drawing_pad_pressed_button_1 =
            gio::SimpleAction::new("drawing-pad-pressed-button-1", None);
        self.add_action(&action_drawing_pad_pressed_button_1);
        let action_drawing_pad_pressed_button_2 =
            gio::SimpleAction::new("drawing-pad-pressed-button-2", None);
        self.add_action(&action_drawing_pad_pressed_button_2);
        let action_drawing_pad_pressed_button_3 =
            gio::SimpleAction::new("drawing-pad-pressed-button-3", None);
        self.add_action(&action_drawing_pad_pressed_button_3);

        // Open settings
        action_open_settings.connect_activate(clone!(@weak self as appwindow => move |_, _| {
            appwindow.sidebar().sidebar_stack().set_visible_child_name("settings_page");
            appwindow.split_view().set_show_sidebar(true);
        }));

        // About Dialog
        action_about.connect_activate(clone!(@weak self as appwindow => move |_, _| {
            dialogs::dialog_about(&appwindow);
        }));

        // Donate
        action_donate.connect_activate(clone!(@weak self as appwindow => move |_, _| {
            UriLauncher::new(config::APP_DONATE_URL).launch(None::<&Window>, gio::Cancellable::NONE, |res| {
                if let Err(e) = res {
                    tracing::error!("Launching donate URL failed, Err: {e:?}");
                }
            })
        }));

        // Keyboard shortcuts
        action_keyboard_shortcuts_dialog.connect_activate(
            clone!(@weak self as appwindow => move |_, _| {
                dialogs::dialog_keyboard_shortcuts(&appwindow);
            }),
        );

        // Open Canvas Menu
        action_open_canvasmenu.connect_activate(clone!(@weak self as appwindow => move |_,_| {
            if appwindow.split_view().shows_sidebar() && appwindow.split_view().is_collapsed() {
                appwindow.split_view().set_show_sidebar(false);
            }
            appwindow.main_header().canvasmenu().popovermenu().popup();
        }));

        // Open App Menu
        action_open_appmenu.connect_activate(clone!(@weak self as appwindow => move |_,_| {
            if !appwindow.split_view().shows_sidebar() {
                appwindow.main_header().appmenu().popovermenu().popup();
                return
            }
            if appwindow.split_view().is_collapsed() {
                appwindow.split_view().set_show_sidebar(false);
                appwindow.main_header().appmenu().popovermenu().popup();
            } else {
                appwindow.sidebar().appmenu().popovermenu().popup();
            }
        }));

        // Developer mode
        action_devel_mode.connect_activate(
            clone!(@weak self as appwindow, @weak action_devel_menu, @weak action_visual_debug => move |action, _| {
                let state = action.state().unwrap().get::<bool>().unwrap();

                // Enable the devel menu action to reveal it in the app menu
                action_devel_menu.set_enabled(!state);

                // Always disable visual-debugging when disabling the developer mode
                if state {
                    tracing::debug!("Disabling developer mode, disabling visual debugging.");
                    action_visual_debug.change_state(&false.to_variant());
                }
                action.change_state(&(!state).to_variant());
            }),
        );

        // Developer settings
        // Its enabled state toggles the visibility of the developer settings menu entry.
        // Must only be modified inside the devel-mode action
        action_devel_menu.set_enabled(false);

        // Visual debugging
        action_visual_debug.connect_change_state(
            clone!(@weak self as appwindow => move |action, state_request| {
                let visual_debug = state_request.unwrap().get::<bool>().unwrap();
                let canvas = appwindow.active_tab_wrapper().canvas();
                let widget_flags = canvas.engine_mut().set_visual_debug(visual_debug);
                appwindow.handle_widget_flags(widget_flags, &canvas);
                action.set_state(&visual_debug.to_variant());
            }),
        );

        // Create page
        action_new_tab.connect_activate(clone!(@weak self as appwindow => move |_, _| {
            let wrapper = appwindow.new_canvas_wrapper();
            appwindow.append_wrapper_new_tab(&wrapper);
        }));

        // Export engine state
        action_debug_export_engine_state.connect_activate(
            clone!(@weak self as appwindow => move |_, _| {
                glib::spawn_future_local(clone!(@weak appwindow => async move {
                    dialogs::export::filechooser_export_engine_state(&appwindow, &appwindow.active_tab_wrapper().canvas()).await;
                }));
            }),
        );

        // Export engine config
        action_debug_export_engine_config.connect_activate(
            clone!(@weak self as appwindow => move |_, _| {
                glib::spawn_future_local(clone!(@weak appwindow => async move {
                    dialogs::export::filechooser_export_engine_config(&appwindow, &appwindow.active_tab_wrapper().canvas()).await;
                }));
            }),
        );

        // Pen sounds
        action_pen_sounds.connect_change_state(
            clone!(@weak self as appwindow => move |action, state_request| {
                let pen_sounds = state_request.unwrap().get::<bool>().unwrap();
                appwindow.active_tab_wrapper().canvas().engine_mut().set_pen_sounds(pen_sounds, crate::env::pkg_data_dir().ok());
                action.set_state(&pen_sounds.to_variant());
            }),
        );

        // Snap positions
        action_snap_positions.connect_change_state(
            clone!(@weak self as appwindow => move |action, state_request| {
                let snap_positions = state_request.unwrap().get::<bool>().unwrap();
                appwindow.active_tab_wrapper().canvas().engine_mut().document.snap_positions = snap_positions;
                action.set_state(&snap_positions.to_variant());
            }),
        );

        // Show format borders
        action_show_format_borders.connect_change_state(
            clone!(@weak self as appwindow => move |action, state_request| {
                let show_format_borders = state_request.unwrap().get::<bool>().unwrap();
                let canvas = appwindow.active_tab_wrapper().canvas();
                canvas.engine_mut().document.format.show_borders = show_format_borders;
                canvas.queue_draw();
                action.set_state(&show_format_borders.to_variant());
            }),
        );

        // Show origin indicator
        action_show_origin_indicator.connect_change_state(
            clone!(@weak self as appwindow => move |action, state_request| {
                let show_origin_indicator = state_request.unwrap().get::<bool>().unwrap();
                let canvas = appwindow.active_tab_wrapper().canvas();
                canvas.engine_mut().document.format.show_origin_indicator = show_origin_indicator;
                canvas.queue_draw();
                action.set_state(&show_origin_indicator.to_variant());
            }),
        );

        // Pen style
        action_pen_style.connect_activate(
            clone!(@weak self as appwindow => move |action, target| {
                let pen_style_str = target.unwrap().str().unwrap();
                let pen_style = match PenStyle::from_str(pen_style_str) {
                    Ok(s) => s,
                    Err(e) => {
                        tracing::error!("Activated pen-style action with invalid target, Err: {e:}");
                        return;
                    }
                };
                let canvas = appwindow.active_tab_wrapper().canvas();

                // don't change the style if the current style with override is already the same
                // (e.g. when switched to from the pen button, not by clicking the pen page)
                if pen_style != canvas.engine_ref().penholder.current_pen_style_w_override() {
                    let mut widget_flags = canvas.engine_mut().change_pen_style(pen_style);
                    widget_flags |= canvas.engine_mut().change_pen_style_override(None);
                    appwindow.handle_widget_flags(widget_flags, &canvas);
                }

                action.set_state(&pen_style_str.to_variant());
            }),
        );

        // Tab actions
        action_active_tab_move_left.connect_activate(
            clone!(@weak self as appwindow => move |_, _| {
                let active_tab_page = appwindow.active_tab_page();
                appwindow.overlays().tabview().reorder_backward(&active_tab_page);
            }),
        );
        action_active_tab_move_right.connect_activate(
            clone!(@weak self as appwindow => move |_, _| {
                let active_tab_page = appwindow.active_tab_page();
                appwindow.overlays().tabview().reorder_forward(&active_tab_page);
            }),
        );
        action_active_tab_close.connect_activate(clone!(@weak self as appwindow => move |_, _| {
            let active_tab_page = appwindow.active_tab_page();
            if appwindow.overlays().tabview().n_pages() <= 1 {
                // If there is only one tab left, request to close the entire window.
                appwindow.close();
            } else {
                appwindow.close_tab_request(&active_tab_page);
            }
        }));

        // Drawing pad buttons
        action_drawing_pad_pressed_button_0.connect_activate(
            clone!(@weak self as appwindow => move |_, _| {
                tracing::debug!("Pressed drawing pad button 0");
                let canvas = appwindow.active_tab_wrapper().canvas();
                let (_, widget_flags) = canvas.engine_mut().handle_pressed_shortcut_key(ShortcutKey::DrawingPadButton0, Instant::now());
                appwindow.handle_widget_flags(widget_flags, &canvas);
            }),
        );

        action_drawing_pad_pressed_button_1.connect_activate(
            clone!(@weak self as appwindow => move |_, _| {
                tracing::debug!("Pressed drawing pad button 1");
                let canvas = appwindow.active_tab_wrapper().canvas();
                let (_, widget_flags) = canvas.engine_mut().handle_pressed_shortcut_key(ShortcutKey::DrawingPadButton1, Instant::now());
                appwindow.handle_widget_flags(widget_flags, &canvas);
            }),
        );

        action_drawing_pad_pressed_button_2.connect_activate(
            clone!(@weak self as appwindow => move |_, _| {
                tracing::debug!("Pressed drawing pad button 2");
                let canvas = appwindow.active_tab_wrapper().canvas();
                let (_, widget_flags) = canvas.engine_mut().handle_pressed_shortcut_key(ShortcutKey::DrawingPadButton2, Instant::now());
                appwindow.handle_widget_flags(widget_flags, &canvas);
            }),
        );

        action_drawing_pad_pressed_button_3.connect_activate(
            clone!(@weak self as appwindow => move |_, _| {
                tracing::debug!("Pressed drawing pad button 3");
                let canvas = appwindow.active_tab_wrapper().canvas();
                let (_, widget_flags) = canvas.engine_mut().handle_pressed_shortcut_key(ShortcutKey::DrawingPadButton3, Instant::now());
                appwindow.handle_widget_flags(widget_flags, &canvas);
            }),
        );

        // Trash Selection
        action_selection_trash.connect_activate(clone!(@weak self as appwindow => move |_, _| {
            let canvas = appwindow.active_tab_wrapper().canvas();
            let widget_flags = canvas.engine_mut().trash_selection();
            appwindow.handle_widget_flags(widget_flags, &canvas);
        }));

        // Duplicate Selection
        action_selection_duplicate.connect_activate(
            clone!(@weak self as appwindow => move |_, _| {
                let canvas = appwindow.active_tab_wrapper().canvas();
                let widget_flags = canvas.engine_mut().duplicate_selection();
                appwindow.handle_widget_flags(widget_flags, &canvas);
            }),
        );

        // invert color brightness of selection
        action_selection_invert_color.connect_activate(
            clone!(@weak self as appwindow => move |_, _| {
                let canvas = appwindow.active_tab_wrapper().canvas();
                let widget_flags = canvas.engine_mut().invert_selection_colors();
                appwindow.handle_widget_flags(widget_flags, &canvas);
            }),
        );

        // select all strokes
        action_selection_select_all.connect_activate(
            clone!(@weak self as appwindow => move |_, _| {
                let canvas = appwindow.active_tab_wrapper().canvas();
                let widget_flags = canvas.engine_mut().select_all_strokes();
                appwindow.handle_widget_flags(widget_flags, &canvas);
            }),
        );

        // deselect all strokes
        action_selection_deselect_all.connect_activate(
            clone!(@weak self as appwindow => move |_, _| {
                let canvas = appwindow.active_tab_wrapper().canvas();
                let widget_flags = canvas.engine_mut().deselect_all_strokes();
                appwindow.handle_widget_flags(widget_flags, &canvas);
            }),
        );

        // Clear doc
        action_clear_doc.connect_activate(clone!(@weak self as appwindow => move |_, _| {
            glib::spawn_future_local(clone!(@weak appwindow => async move {
                dialogs::dialog_clear_doc(&appwindow, &appwindow.active_tab_wrapper().canvas()).await;
            }));
        }));

        // Undo stroke
        action_undo_stroke.connect_activate(clone!(@weak self as appwindow => move |_,_| {
            let canvas = appwindow.active_tab_wrapper().canvas();
            let widget_flags = canvas.engine_mut().undo(Instant::now());
            appwindow.handle_widget_flags(widget_flags, &canvas);
        }));

        // Redo stroke
        action_redo_stroke.connect_activate(clone!(@weak self as appwindow => move |_,_| {
            let canvas = appwindow.active_tab_wrapper().canvas();
            let widget_flags = canvas.engine_mut().redo(Instant::now());
            appwindow.handle_widget_flags(widget_flags, &canvas);
        }));

        // Zoom reset
        action_zoom_reset.connect_activate(clone!(@weak self as appwindow => move |_,_| {
            let canvas = appwindow.active_tab_wrapper().canvas();
            let viewport_center = canvas.engine_ref().camera.viewport_center();
            let new_zoom = Camera::ZOOM_DEFAULT;
            let mut widget_flags = canvas.engine_mut().zoom_w_timeout(new_zoom);
            widget_flags |= canvas.engine_mut().camera.set_viewport_center(viewport_center);
            appwindow.handle_widget_flags(widget_flags, &canvas)
        }));

        // Zoom fit to width
        action_zoom_fit_width.connect_activate(clone!(@weak self as appwindow => move |_,_| {
            let canvaswrapper = appwindow.active_tab_wrapper();
            let canvas = canvaswrapper.canvas();
            let viewport_center = canvas.engine_ref().camera.viewport_center();
            let new_zoom = f64::from(canvaswrapper.scroller().width())
                / (canvaswrapper.canvas().engine_ref().document.format.width() + 2.0 * Camera::OVERSHOOT_HORIZONTAL);
            let mut widget_flags = canvas.engine_mut().zoom_w_timeout(new_zoom);
            widget_flags |= canvas.engine_mut().camera.set_viewport_center(viewport_center);
            appwindow.handle_widget_flags(widget_flags, &canvas)
        }));

        // Zoom in
        action_zoomin.connect_activate(clone!(@weak self as appwindow => move |_,_| {
            let canvas = appwindow.active_tab_wrapper().canvas();
            let viewport_center = canvas.engine_ref().camera.viewport_center();
            let new_zoom = canvas.engine_ref().camera.total_zoom() * (1.0 + RnCanvas::ZOOM_SCROLL_STEP);
            let mut widget_flags = canvas.engine_mut().zoom_w_timeout(new_zoom);
            widget_flags |= canvas.engine_mut().camera.set_viewport_center(viewport_center);
            appwindow.handle_widget_flags(widget_flags, &canvas)
        }));

        // Zoom out
        action_zoomout.connect_activate(clone!(@weak self as appwindow => move |_,_| {
            let canvas = appwindow.active_tab_wrapper().canvas();
            let viewport_center = canvas.engine_ref().camera.viewport_center();
            let new_zoom = canvas.engine_ref().camera.total_zoom() * (1.0 - RnCanvas::ZOOM_SCROLL_STEP);
            let mut widget_flags = canvas.engine_mut().zoom_w_timeout(new_zoom);
            widget_flags |= canvas.engine_mut().camera.set_viewport_center(viewport_center);
            appwindow.handle_widget_flags(widget_flags, &canvas)
        }));

        // Add page to doc in fixed size mode
        action_add_page_to_doc.connect_activate(
            clone!(@weak self as appwindow => move |_action_add_page_to_doc, _| {
                let canvas = appwindow.active_tab_wrapper().canvas();
                let widget_flags = canvas.engine_mut().doc_add_page_fixed_size();
                appwindow.handle_widget_flags(widget_flags, &canvas);
            }),
        );

        // Remove page from doc in fixed size mode
        action_remove_page_from_doc.connect_activate(
            clone!(@weak self as appwindow => move |_, _| {
                let canvas = appwindow.active_tab_wrapper().canvas();
                let widget_flags = canvas.engine_mut().doc_remove_page_fixed_size();
                appwindow.handle_widget_flags(widget_flags, &canvas);
            }),
        );

        // Resize to fit content
        action_resize_to_fit_content.connect_activate(
            clone!(@weak self as appwindow => move |_, _| {
                let canvas = appwindow.active_tab_wrapper().canvas();
                let widget_flags = canvas.engine_mut().doc_resize_to_fit_content();
                appwindow.handle_widget_flags(widget_flags, &canvas);
            }),
        );

        // Return to the origin page
        action_return_origin_page.connect_activate(clone!(@weak self as appwindow => move |_,_| {
            let canvas = appwindow.active_tab_wrapper().canvas();

            let widget_flags = canvas.engine_mut().return_to_origin(canvas.parent().map(|p| p.width() as f64));
            appwindow.handle_widget_flags(widget_flags, &canvas);
        }));

        // New doc
        action_new_doc.connect_activate(clone!(@weak self as appwindow => move |_, _| {
            glib::spawn_future_local(clone!(@weak appwindow => async move {
                dialogs::dialog_new_doc(&appwindow, &appwindow.active_tab_wrapper().canvas()).await;
            }));
        }));

        // Open doc
        action_open_doc.connect_activate(clone!(@weak self as appwindow => move |_, _| {
            glib::spawn_future_local(clone!(@weak appwindow => async move {
                dialogs::import::filedialog_open_doc(&appwindow).await;
            }));
        }));

        // Save doc
        action_save_doc.connect_activate(clone!(@weak self as appwindow => move |_, _| {
            glib::spawn_future_local(clone!(@weak appwindow => async move {
                let canvas = appwindow.active_tab_wrapper().canvas();

                if let Some(output_file) = canvas.output_file() {
                    appwindow.overlays().progressbar_start_pulsing();

                    if let Err(e) = canvas.save_document_to_file(&output_file).await {
                        tracing::error!("Saving document failed, Err: `{e:?}`");

                        canvas.set_output_file(None);
                        appwindow.overlays().dispatch_toast_error(&gettext("Saving document failed"));
                        appwindow.overlays().progressbar_abort();
                    } else {
                        appwindow.overlays().progressbar_finish();
                    }
                    // No success toast on saving without dialog, success is already indicated in the header title
                } else {
                    // Open a dialog to choose a save location
                    dialogs::export::dialog_save_doc_as(&appwindow, &canvas).await;
                }
            }));
        }));

        // Save doc as
        action_save_doc_as.connect_activate(clone!(@weak self as appwindow => move |_, _| {
            glib::spawn_future_local(clone!(@weak appwindow => async move {
                dialogs::export::dialog_save_doc_as(&appwindow, &appwindow.active_tab_wrapper().canvas()).await;
            }));
        }));

        // Print doc
        action_print_doc.connect_activate(clone!(@weak self as appwindow => move |_, _| {
            // TODO: Expose these variables as options in the print dialog
            let draw_background = true;
            let draw_pattern = true;
            let optimize_printing = false;
            let page_order = SplitOrder::default();
            let margin = 0.0;

            let canvas = appwindow.active_tab_wrapper().canvas();
            let pages_content = canvas.engine_ref().extract_pages_content(page_order);
            let n_pages = pages_content.len();

            appwindow.overlays().progressbar_start_pulsing();

            let print_op = PrintOperation::builder()
                .unit(Unit::None)
                .build();

            print_op.connect_begin_print(clone!(@weak appwindow => move |print_op, _print_cx| {
                print_op.set_n_pages(n_pages as i32);
            }));

            print_op.connect_draw_page(clone!(@weak appwindow, @weak canvas => move |_print_op, print_cx, page_no| {
                let page_content = &pages_content[page_no as usize];
                let page_bounds = page_content.bounds.unwrap().loosened(margin);
                let print_scale = (print_cx.width() / page_bounds.extents()[0]).min(print_cx.height() / page_bounds.extents()[1]);
                let cairo_cx = print_cx.cairo_context();

                cairo_cx.scale(print_scale, print_scale);
                cairo_cx.translate(-page_bounds.mins[0], -page_bounds.mins[1]);
                if let Err(e) = page_content.draw_to_cairo(&cairo_cx, draw_background, draw_pattern, optimize_printing, margin, Engine::STROKE_EXPORT_IMAGE_SCALE) {
                    tracing::error!("Drawing page no: {page_no} while printing failed, Err: {e:?}");
                }
            }));

            print_op.connect_status_changed(clone!(@weak appwindow => move |print_op| {
                tracing::debug!("Print operation status has changed to: {:?}", print_op.status());
            }));

            // Run the print op
            if let Err(e) = print_op.run(PrintOperationAction::PrintDialog, Some(&appwindow)){
                tracing::error!("Running print operation failed , Err: {e:?}");
                appwindow.overlays().dispatch_toast_error(&gettext("Printing document failed"));
                appwindow.overlays().progressbar_abort();
            } else {
                appwindow.overlays().progressbar_finish();
            }
        }));

        // Import
        action_import_file.connect_activate(clone!(@weak self as appwindow => move |_,_| {
            glib::spawn_future_local(clone!(@weak appwindow => async move {
                dialogs::import::filedialog_import_file(&appwindow).await;
            }));
        }));

        // Export document
        action_export_doc.connect_activate(clone!(@weak self as appwindow => move |_,_| {
            glib::spawn_future_local(clone!(@weak appwindow => async move {
                dialogs::export::dialog_export_doc_w_prefs(&appwindow, &appwindow.active_tab_wrapper().canvas()).await;
            }));
        }));

        // Export document pages
        action_export_doc_pages.connect_activate(clone!(@weak self as appwindow => move |_,_| {
            glib::spawn_future_local(clone!(@weak appwindow => async move {
                dialogs::export::dialog_export_doc_pages_w_prefs(&appwindow, &appwindow.active_tab_wrapper().canvas()).await;
            }));
        }));

        // Export selection
        action_export_selection.connect_activate(clone!(@weak self as appwindow => move |_,_| {
            glib::spawn_future_local(clone!(@weak appwindow => async move {
                let canvas = appwindow.active_tab_wrapper().canvas();

                if !canvas.engine_ref().nothing_selected() {
                    dialogs::export::dialog_export_selection_w_prefs(&appwindow, &appwindow.active_tab_wrapper().canvas()).await;
                } else {
                    appwindow.overlays().dispatch_toast_error(&gettext("Exporting selection failed, nothing selected"));
                }
            }));
        }));

        // Clipboard copy
        action_clipboard_copy.connect_activate(clone!(@weak self as appwindow => move |_, _| {
            glib::spawn_future_local(clone!(@weak appwindow => async move {
                let canvas = appwindow.active_tab_wrapper().canvas();
                let receiver = canvas.engine_ref().fetch_clipboard_content();
                let (content, widget_flags) = match receiver.await {
                    Ok(Ok((content, widget_flags))) => (content,widget_flags),
                    Ok(Err(e)) => {
                        tracing::error!("Fetching clipboard content failed in clipboard-copy action, Err: {e:?}");
                        return;
                    }
                    Err(e) => {
                        tracing::error!("Awaiting fetched clipboard content failed in clipboard-copy action, Err: {e:?}");
                        return;
                    }
                };
                let gdk_content_provider = gdk::ContentProvider::new_union(content.into_iter().map(|(data, mime_type)| {
                    gdk::ContentProvider::for_bytes(mime_type.as_str(), &glib::Bytes::from_owned(data))
                }).collect::<Vec<gdk::ContentProvider>>().as_slice());

                if let Err(e) = appwindow.clipboard().set_content(Some(&gdk_content_provider)) {
                    tracing::error!("Set appwindow clipboard content failed in clipboard-copy action, Err: {e:?}");
                }

                appwindow.handle_widget_flags(widget_flags, &canvas);
            }));
        }));

        // Clipboard cut
        action_clipboard_cut.connect_activate(clone!(@weak self as appwindow => move |_, _| {
            glib::spawn_future_local(clone!(@weak appwindow => async move {
                let canvas = appwindow.active_tab_wrapper().canvas();
                let receiver = canvas.engine_mut().cut_clipboard_content();
                let (content, widget_flags) = match receiver.await {
                    Ok(Ok((content, widget_flags))) => (content,widget_flags),
                    Ok(Err(e)) => {
                        tracing::error!("Cutting clipboard content failed in clipboard-cut action, Err: {e:?}");
                        return;
                    }
                    Err(e) => {
                        tracing::error!("Awaiting cut clipboard content failed in clipboard-cut action, Err: {e:?}");
                        return;
                    }
                };
                let gdk_content_provider = gdk::ContentProvider::new_union(content.into_iter().map(|(data, mime_type)| {
                    gdk::ContentProvider::for_bytes(mime_type.as_str(), &glib::Bytes::from_owned(data))
                }).collect::<Vec<gdk::ContentProvider>>().as_slice());

                if let Err(e) = appwindow.clipboard().set_content(Some(&gdk_content_provider)) {
                    tracing::error!("Set appwindow clipboard content failed in clipboard-cut action, Err: {e:?}");
                }

                appwindow.handle_widget_flags(widget_flags, &canvas);
            }));
        }));

        // Clipboard paste
        action_clipboard_paste.connect_activate(clone!(@weak self as appwindow => move |_, _| {
            appwindow.clipboard_paste(None);
        }));

<<<<<<< HEAD
        action_clipboard_paste_contextmenu.connect_activate(
            clone!(@weak self as appwindow => move |_, _| {
                let canvas_wrapper = appwindow.active_tab_wrapper();
                let canvas = canvas_wrapper.canvas();

                let last_contextmenu_pos = canvas_wrapper.last_contextmenu_pos().map(|vec2| {
                    let p = graphene::Point::new(vec2.x as f32, vec2.y as f32);
                    (canvas.engine_ref().camera.transform().inverse()
                        * na::point![p.x() as f64, p.y() as f64])
                    .coords
                });

                appwindow.clipboard_paste(last_contextmenu_pos);
            }),
        );
    }

    pub(crate) fn setup_action_accels(&self) {
        let app = self.app();

        app.set_accels_for_action("win.active-tab-close", &["<Ctrl>w"]);
        app.set_accels_for_action("win.fullscreen", &["F11"]);
        app.set_accels_for_action("win.keyboard-shortcuts", &["<Ctrl>question"]);
        app.set_accels_for_action("win.open-canvasmenu", &["F9"]);
        app.set_accels_for_action("win.open-appmenu", &["F10"]);
        app.set_accels_for_action("win.open-doc", &["<Ctrl>o"]);
        app.set_accels_for_action("win.save-doc", &["<Ctrl>s"]);
        app.set_accels_for_action("win.save-doc-as", &["<Ctrl><Shift>s"]);
        app.set_accels_for_action("win.new-tab", &["<Ctrl>t"]);
        app.set_accels_for_action("win.snap-positions", &["<Ctrl><Shift>p"]);
        app.set_accels_for_action("win.clear-doc", &["<Ctrl>l"]);
        app.set_accels_for_action("win.print-doc", &["<Ctrl>p"]);
        app.set_accels_for_action("win.add-page-to-doc", &["<Ctrl><Shift>a"]);
        app.set_accels_for_action("win.remove-page-from-doc", &["<Ctrl><Shift>r"]);
        app.set_accels_for_action("win.zoom-in", &["<Ctrl>plus"]);
        app.set_accels_for_action("win.zoom-out", &["<Ctrl>minus"]);
        app.set_accels_for_action("win.import-file", &["<Ctrl>i"]);
        app.set_accels_for_action("win.undo", &["<Ctrl>z"]);
        app.set_accels_for_action("win.redo", &["<Ctrl><Shift>z"]);
        app.set_accels_for_action("win.clipboard-copy", &["<Ctrl>c"]);
        app.set_accels_for_action("win.clipboard-cut", &["<Ctrl>x"]);
        app.set_accels_for_action("win.clipboard-paste", &["<Ctrl>v"]);
        app.set_accels_for_action("win.pen-style::brush", &["<Ctrl>1"]);
        app.set_accels_for_action("win.pen-style::shaper", &["<Ctrl>2"]);
        app.set_accels_for_action("win.pen-style::typewriter", &["<Ctrl>3"]);
        app.set_accels_for_action("win.pen-style::eraser", &["<Ctrl>4"]);
        app.set_accels_for_action("win.pen-style::selector", &["<Ctrl>5"]);
        app.set_accels_for_action("win.pen-style::tools", &["<Ctrl>6"]);

        // shortcuts for devel build
        if config::PROFILE.to_lowercase().as_str() == "devel" {
            app.set_accels_for_action("win.visual-debug", &["<Ctrl><Shift>v"]);
        }
    }

    fn clipboard_paste(&self, target_pos: Option<na::Vector2<f64>>) {
        let canvas_wrapper = self.active_tab_wrapper();
        let canvas = canvas_wrapper.canvas();
        let content_formats = self.clipboard().formats();

        // Order matters here, we want to go from specific -> generic, mostly because `text/plain` is contained in other text based formats
        if content_formats.contain_mime_type("text/uri-list") {
            glib::MainContext::default().spawn_local(clone!(@weak self as appwindow => async move {
=======
            // Order matters here, we want to go from specific -> generic, mostly because `text/plain` is contained in other text based formats
             if content_formats.contain_mime_type("text/uri-list") {
                glib::spawn_future_local(clone!(@weak appwindow => async move {
>>>>>>> 0d98bc9f
                    tracing::debug!("Recognized clipboard content format: files list");

                    match appwindow.clipboard().read_text_future().await {
                        Ok(Some(text)) => {
                            let file_paths = text.lines().filter_map(|line| {
                                let file_path = if let Ok(path_uri) = url::Url::parse(line) {
                                    path_uri.to_file_path().ok()?
                                } else {
                                    PathBuf::from(&line)
                                };

                                if file_path.exists() {
                                    Some(file_path)
                                } else {
                                    None
                                }
                            }).collect::<Vec<PathBuf>>();

                            for file_path in file_paths {
                                appwindow.open_file_w_dialogs(gio::File::for_path(&file_path), target_pos, true).await;
                            }
                        }
                        Ok(None) => {}
                        Err(e) => {
                            tracing::error!("Reading clipboard text while pasting clipboard from path failed, Err: {e:?}");

                        }
                    }
                }));
<<<<<<< HEAD
        } else if content_formats.contain_mime_type(StrokeContent::MIME_TYPE) {
            glib::MainContext::default().spawn_local(clone!(@weak canvas, @weak self as appwindow => async move {
=======
            } else if content_formats.contain_mime_type(StrokeContent::MIME_TYPE) {
                glib::spawn_future_local(clone!(@weak canvas, @weak appwindow => async move {
>>>>>>> 0d98bc9f
                    tracing::debug!("Recognized clipboard content format: {}", StrokeContent::MIME_TYPE);

                    match appwindow.clipboard().read_future(&[StrokeContent::MIME_TYPE], glib::source::Priority::DEFAULT).await {
                        Ok((input_stream, _)) => {
                            let mut acc = Vec::new();
                            loop {
                                match input_stream.read_future(vec![0; CLIPBOARD_INPUT_STREAM_BUFSIZE], glib::source::Priority::DEFAULT).await {
                                    Ok((mut bytes, n)) => {
                                        if n == 0 {
                                            break;
                                        }
                                        acc.append(&mut bytes);
                                    }
                                    Err(e) => {
                                        tracing::error!("Failed to read clipboard input stream, Err: {e:?}");
                                        acc.clear();
                                        break;
                                    }
                                }
                            }

                            if !acc.is_empty() {
                                match crate::utils::str_from_u8_nul_utf8(&acc) {
                                    Ok(json_string) => {
                                        if let Err(e) = canvas.insert_stroke_content(json_string.to_string(), target_pos).await {
                                            tracing::error!("Failed to insert stroke content while pasting as `{}`, Err: {e:?}", StrokeContent::MIME_TYPE);
                                        }
                                    }
                                    Err(e) => tracing::error!("Failed to read stroke content &str from clipboard data, Err: {e:?}"),
                                }
                            }
                        }
                        Err(e) => {
                            tracing::error!(
                                "Reading clipboard failed while pasting as `{}`, Err: {e:?}",
                                StrokeContent::MIME_TYPE
                            );
                        }
                    };
                }));
<<<<<<< HEAD
        } else if content_formats.contain_mime_type("image/svg+xml") {
            glib::MainContext::default().spawn_local(clone!(@weak self as appwindow => async move {
=======
            } else if content_formats.contain_mime_type("image/svg+xml") {
                glib::spawn_future_local(clone!(@weak appwindow => async move {
>>>>>>> 0d98bc9f
                    tracing::debug!("Recognized clipboard content: svg image");

                    match appwindow.clipboard().read_future(&["image/svg+xml"], glib::source::Priority::DEFAULT).await {
                        Ok((input_stream, _)) => {
                            let mut acc = Vec::new();
                            loop {
                                match input_stream.read_future(vec![0; CLIPBOARD_INPUT_STREAM_BUFSIZE], glib::source::Priority::DEFAULT).await {
                                    Ok((mut bytes, n)) => {
                                        if n == 0 {
                                            break;
                                        }
                                        acc.append(&mut bytes);
                                    }
                                    Err(e) => {
                                        tracing::error!("Failed to read clipboard input stream while pasting as Svg, Err: {e:?}");
                                        acc.clear();
                                        break;
                                    }
                                }
                            }

                            if !acc.is_empty() {
                                match crate::utils::str_from_u8_nul_utf8(&acc) {
                                    Ok(text) => {
                                        if let Err(e) = canvas.load_in_vectorimage_bytes(text.as_bytes().to_vec(), target_pos).await {
                                            tracing::error!(
                                                "Loading VectorImage bytes failed while pasting as Svg failed, Err: {e:?}"
                                            );
                                        };
                                    }
                                    Err(e) => tracing::error!("Failed to get string from clipboard data while pasting as Svg, Err: {e:?}"),
                                }
                            }
                        }
                        Err(e) => {
                            tracing::error!("Failed to read clipboard data while pasting as Svg, Err: {e:?}");
                        }
                    };
                }));
<<<<<<< HEAD
        } else if content_formats.contain_mime_type("image/png")
            || content_formats.contain_mime_type("image/jpeg")
            || content_formats.contain_mime_type("image/jpg")
            || content_formats.contain_mime_type("image/tiff")
            || content_formats.contain_mime_type("image/bmp")
        {
            const MIMES: [&str; 5] = [
                "image/png",
                "image/jpeg",
                "image/jpg",
                "image/tiff",
                "image/bmp",
            ];
            if let Some(mime_type) = MIMES
                .into_iter()
                .find(|&mime| content_formats.contain_mime_type(mime))
            {
                glib::MainContext::default().spawn_local(clone!(@weak canvas, @weak self as appwindow => async move {
=======
            } else if content_formats.contain_mime_type("image/png")  ||
                      content_formats.contain_mime_type("image/jpeg") ||
                      content_formats.contain_mime_type("image/jpg")  ||
                      content_formats.contain_mime_type("image/tiff") ||
                      content_formats.contain_mime_type("image/bmp") {
                const MIMES: [&str; 5] = [
                    "image/png",
                    "image/jpeg",
                    "image/jpg",
                    "image/tiff",
                    "image/bmp",
                ];
                if let Some(mime_type) = MIMES.into_iter().find(|&mime| content_formats.contain_mime_type(mime)) {
                    glib::spawn_future_local(clone!(@weak canvas, @weak appwindow => async move {
>>>>>>> 0d98bc9f
                        tracing::debug!("Recognized clipboard content: bitmap image");

                        match appwindow.clipboard().read_texture_future().await {
                            Ok(Some(texture)) => {
                                if let Err(e) = canvas.load_in_bitmapimage_bytes(texture.save_to_png_bytes().to_vec(), target_pos).await {
                                    tracing::error!(
                                        "Loading bitmap image bytes failed while pasting clipboard as {mime_type}, Err: {e:?}"
                                    );
                                };
                            }
                            Ok(None) => {}
                            Err(e) => {
                                tracing::error!(
                                    "Reading clipboard text failed while pasting clipboard as {mime_type}, Err: {e:?}"
                                );
                            }
                        };
                    }));
<<<<<<< HEAD
            }
        } else if content_formats.contain_mime_type("text/plain")
            || content_formats.contain_mime_type("text/plain;charset=utf-8")
        {
            glib::MainContext::default().spawn_local(clone!(@weak canvas, @weak self as appwindow => async move {
=======
                }
            } else if content_formats.contain_mime_type("text/plain") || content_formats.contain_mime_type("text/plain;charset=utf-8"){
                glib::spawn_future_local(clone!(@weak canvas, @weak appwindow => async move {
>>>>>>> 0d98bc9f
                    tracing::debug!("Recognized clipboard content: plain text");

                    match appwindow.clipboard().read_text_future().await {
                        Ok(Some(text)) => {
                            if let Err(e) = canvas.load_in_text(text.to_string(), target_pos) {
                                tracing::error!("Failed to paste clipboard text, Err: {e:?}");
                            }
                        }
                        Ok(None) => {}
                        Err(e) => {
                            tracing::error!(
                                "Reading clipboard text failed while pasting clipboard as plain text, Err: {e:?}"
                            );

                        }
                    }
                }));
        } else {
            tracing::debug!(
                "Failed to paste clipboard, unsupported MIME-type(s): {:?}",
                content_formats.mime_types()
            );
        }
    }
}<|MERGE_RESOLUTION|>--- conflicted
+++ resolved
@@ -731,7 +731,6 @@
             appwindow.clipboard_paste(None);
         }));
 
-<<<<<<< HEAD
         action_clipboard_paste_contextmenu.connect_activate(
             clone!(@weak self as appwindow => move |_, _| {
                 let canvas_wrapper = appwindow.active_tab_wrapper();
@@ -795,11 +794,6 @@
         // Order matters here, we want to go from specific -> generic, mostly because `text/plain` is contained in other text based formats
         if content_formats.contain_mime_type("text/uri-list") {
             glib::MainContext::default().spawn_local(clone!(@weak self as appwindow => async move {
-=======
-            // Order matters here, we want to go from specific -> generic, mostly because `text/plain` is contained in other text based formats
-             if content_formats.contain_mime_type("text/uri-list") {
-                glib::spawn_future_local(clone!(@weak appwindow => async move {
->>>>>>> 0d98bc9f
                     tracing::debug!("Recognized clipboard content format: files list");
 
                     match appwindow.clipboard().read_text_future().await {
@@ -829,13 +823,8 @@
                         }
                     }
                 }));
-<<<<<<< HEAD
         } else if content_formats.contain_mime_type(StrokeContent::MIME_TYPE) {
             glib::MainContext::default().spawn_local(clone!(@weak canvas, @weak self as appwindow => async move {
-=======
-            } else if content_formats.contain_mime_type(StrokeContent::MIME_TYPE) {
-                glib::spawn_future_local(clone!(@weak canvas, @weak appwindow => async move {
->>>>>>> 0d98bc9f
                     tracing::debug!("Recognized clipboard content format: {}", StrokeContent::MIME_TYPE);
 
                     match appwindow.clipboard().read_future(&[StrokeContent::MIME_TYPE], glib::source::Priority::DEFAULT).await {
@@ -876,13 +865,8 @@
                         }
                     };
                 }));
-<<<<<<< HEAD
         } else if content_formats.contain_mime_type("image/svg+xml") {
             glib::MainContext::default().spawn_local(clone!(@weak self as appwindow => async move {
-=======
-            } else if content_formats.contain_mime_type("image/svg+xml") {
-                glib::spawn_future_local(clone!(@weak appwindow => async move {
->>>>>>> 0d98bc9f
                     tracing::debug!("Recognized clipboard content: svg image");
 
                     match appwindow.clipboard().read_future(&["image/svg+xml"], glib::source::Priority::DEFAULT).await {
@@ -922,7 +906,6 @@
                         }
                     };
                 }));
-<<<<<<< HEAD
         } else if content_formats.contain_mime_type("image/png")
             || content_formats.contain_mime_type("image/jpeg")
             || content_formats.contain_mime_type("image/jpg")
@@ -941,22 +924,6 @@
                 .find(|&mime| content_formats.contain_mime_type(mime))
             {
                 glib::MainContext::default().spawn_local(clone!(@weak canvas, @weak self as appwindow => async move {
-=======
-            } else if content_formats.contain_mime_type("image/png")  ||
-                      content_formats.contain_mime_type("image/jpeg") ||
-                      content_formats.contain_mime_type("image/jpg")  ||
-                      content_formats.contain_mime_type("image/tiff") ||
-                      content_formats.contain_mime_type("image/bmp") {
-                const MIMES: [&str; 5] = [
-                    "image/png",
-                    "image/jpeg",
-                    "image/jpg",
-                    "image/tiff",
-                    "image/bmp",
-                ];
-                if let Some(mime_type) = MIMES.into_iter().find(|&mime| content_formats.contain_mime_type(mime)) {
-                    glib::spawn_future_local(clone!(@weak canvas, @weak appwindow => async move {
->>>>>>> 0d98bc9f
                         tracing::debug!("Recognized clipboard content: bitmap image");
 
                         match appwindow.clipboard().read_texture_future().await {
@@ -975,17 +942,11 @@
                             }
                         };
                     }));
-<<<<<<< HEAD
             }
         } else if content_formats.contain_mime_type("text/plain")
             || content_formats.contain_mime_type("text/plain;charset=utf-8")
         {
             glib::MainContext::default().spawn_local(clone!(@weak canvas, @weak self as appwindow => async move {
-=======
-                }
-            } else if content_formats.contain_mime_type("text/plain") || content_formats.contain_mime_type("text/plain;charset=utf-8"){
-                glib::spawn_future_local(clone!(@weak canvas, @weak appwindow => async move {
->>>>>>> 0d98bc9f
                     tracing::debug!("Recognized clipboard content: plain text");
 
                     match appwindow.clipboard().read_text_future().await {
