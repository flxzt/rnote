// Imports
use crate::{RnAppWindow, RnCanvas, config, dialogs};
use gettextrs::gettext;
use gtk4::gio::InputStream;
use gtk4::graphene;
use gtk4::{
    PrintOperation, PrintOperationAction, Unit, UriLauncher, Window, gdk, gio, glib, glib::clone,
    prelude::*,
};
use p2d::bounding_volume::BoundingVolume;
use rnote_compose::SplitOrder;
use rnote_compose::penevent::ShortcutKey;
use rnote_engine::engine::StrokeContent;
use rnote_engine::ext::GraphenePointExt;
use rnote_engine::strokes::resize::{ImageSizeOption, Resize};
use rnote_engine::{Camera, Engine};
use std::path::PathBuf;
use std::time::Instant;
use tracing::{debug, error};

const CLIPBOARD_INPUT_STREAM_BUFSIZE: usize = 4096;

impl RnAppWindow {
    /// Boolean actions have no target, and a boolean state. They have a default implementation for the activate signal,
    /// which requests the state to be inverted, and the default implementation for change_state, which sets the state
    /// to the request.
    ///
    /// We generally want to connect to the change_state signal. (but then have to set the state with
    /// `action.set_state()`)
    ///
    /// We can then either toggle the state through activating the action, or set the state explicitly through
    /// `action.change_state(<request>)`
    pub(crate) fn setup_actions(&self) {
        let action_fullscreen = gio::PropertyAction::new("fullscreen", self, "fullscreened");
        self.add_action(&action_fullscreen);
        let action_open_settings = gio::SimpleAction::new("open-settings", None);
        self.add_action(&action_open_settings);
        let action_about = gio::SimpleAction::new("about", None);
        self.add_action(&action_about);
        let action_donate = gio::SimpleAction::new("donate", None);
        self.add_action(&action_donate);
        let action_keyboard_shortcuts_dialog = gio::SimpleAction::new("keyboard-shortcuts", None);
        self.add_action(&action_keyboard_shortcuts_dialog);
        let action_open_canvasmenu = gio::SimpleAction::new("open-canvasmenu", None);
        self.add_action(&action_open_canvasmenu);
        let action_open_appmenu = gio::SimpleAction::new("open-appmenu", None);
        self.add_action(&action_open_appmenu);
        let action_toggle_overview = gio::SimpleAction::new("toggle-overview", None);
        self.add_action(&action_toggle_overview);
        let action_devel_menu = gio::SimpleAction::new("devel-menu", None);
        self.add_action(&action_devel_menu);
        let action_new_tab = gio::SimpleAction::new("new-tab", None);
        self.add_action(&action_new_tab);
        let action_debug_export_engine_state =
            gio::SimpleAction::new("debug-export-engine-state", None);
        self.add_action(&action_debug_export_engine_state);
        let action_debug_export_engine_config =
            gio::SimpleAction::new("debug-export-engine-config", None);
        self.add_action(&action_debug_export_engine_config);
        let action_undo_stroke = gio::SimpleAction::new("undo", None);
        self.add_action(&action_undo_stroke);
        let action_redo_stroke = gio::SimpleAction::new("redo", None);
        self.add_action(&action_redo_stroke);
        let action_zoom_reset = gio::SimpleAction::new("zoom-reset", None);
        self.add_action(&action_zoom_reset);
        let action_zoom_fit_width = gio::SimpleAction::new("zoom-fit-width", None);
        self.add_action(&action_zoom_fit_width);
        let action_zoomin = gio::SimpleAction::new("zoom-in", None);
        self.add_action(&action_zoomin);
        let action_zoomout = gio::SimpleAction::new("zoom-out", None);
        self.add_action(&action_zoomout);
        let action_add_page_to_doc = gio::SimpleAction::new("add-page-to-doc", None);
        self.add_action(&action_add_page_to_doc);
        let action_remove_page_from_doc = gio::SimpleAction::new("remove-page-from-doc", None);
        self.add_action(&action_remove_page_from_doc);
        let action_resize_to_fit_content = gio::SimpleAction::new("resize-to-fit-content", None);
        self.add_action(&action_resize_to_fit_content);
        let action_return_origin_page = gio::SimpleAction::new("return-origin-page", None);
        self.add_action(&action_return_origin_page);
        let action_selection_trash = gio::SimpleAction::new("selection-trash", None);
        self.add_action(&action_selection_trash);
        let action_selection_duplicate = gio::SimpleAction::new("selection-duplicate", None);
        self.add_action(&action_selection_duplicate);
        let action_selection_invert_color = gio::SimpleAction::new("selection-invert-color", None);
        self.add_action(&action_selection_invert_color);
        let action_selection_select_all = gio::SimpleAction::new("selection-select-all", None);
        self.add_action(&action_selection_select_all);
        let action_selection_deselect_all = gio::SimpleAction::new("selection-deselect-all", None);
        self.add_action(&action_selection_deselect_all);
        let action_clear_doc = gio::SimpleAction::new("clear-doc", None);
        self.add_action(&action_clear_doc);
        let action_new_doc = gio::SimpleAction::new("new-doc", None);
        self.add_action(&action_new_doc);
        let action_save_doc = gio::SimpleAction::new("save-doc", None);
        self.add_action(&action_save_doc);
        let action_save_doc_as = gio::SimpleAction::new("save-doc-as", None);
        self.add_action(&action_save_doc_as);
        let action_open_doc = gio::SimpleAction::new("open-doc", None);
        self.add_action(&action_open_doc);
        let action_print_doc = gio::SimpleAction::new("print-doc", None);
        self.add_action(&action_print_doc);
        let action_import_file = gio::SimpleAction::new("import-file", None);
        self.add_action(&action_import_file);
        let action_export_doc = gio::SimpleAction::new("export-doc", None);
        self.add_action(&action_export_doc);
        let action_export_doc_pages = gio::SimpleAction::new("export-doc-pages", None);
        self.add_action(&action_export_doc_pages);
        let action_export_selection = gio::SimpleAction::new("export-selection", None);
        self.add_action(&action_export_selection);
        let action_clipboard_copy = gio::SimpleAction::new("clipboard-copy", None);
        self.add_action(&action_clipboard_copy);
        let action_clipboard_cut = gio::SimpleAction::new("clipboard-cut", None);
        self.add_action(&action_clipboard_cut);
        let action_clipboard_paste = gio::SimpleAction::new("clipboard-paste", None);
        self.add_action(&action_clipboard_paste);
        let action_clipboard_paste_contextmenu =
            gio::SimpleAction::new("clipboard-paste-contextmenu", None);
        self.add_action(&action_clipboard_paste_contextmenu);
        let action_active_tab_move_left = gio::SimpleAction::new("active-tab-move-left", None);
        self.add_action(&action_active_tab_move_left);
        let action_active_tab_move_right = gio::SimpleAction::new("active-tab-move-right", None);
        self.add_action(&action_active_tab_move_right);
        let action_active_tab_close = gio::SimpleAction::new("active-tab-close", None);
        self.add_action(&action_active_tab_close);
<<<<<<< HEAD

        let color_setters = {
            let p = self.overlays().colorpicker();
            [
                [p.setter_1(), p.setter_2(), p.setter_3()],
                [p.setter_4(), p.setter_5(), p.setter_6()],
                [p.setter_7(), p.setter_8(), p.setter_9()],
            ]
            .concat()
        };
        for (i, setter) in color_setters.into_iter().enumerate() {
            let action = gio::SimpleAction::new(&format!("set-color-{}", i + 1), None);
            self.add_action(&action);
            action.connect_activate(clone!(
                #[weak(rename_to=appwindow)]
                self,
                move |_, _| {
                    if let Some(widget) = GtkWindowExt::focus(&appwindow)
                        .and_then(|w| w.dynamic_cast::<gtk4::Editable>().ok())
                    {
                        let mut p = widget.position();
                        widget.insert_text(&format!("{}", i + 1), &mut p);
                        widget.set_position(p);
                        return;
                    }
                    let Some(canvas) = appwindow.active_tab_canvas() else {
                        return;
                    };
                    let en = canvas.engine_ref();
                    let condition = en.penholder.current_pen_style() != PenStyle::Typewriter
                        || en.penholder.current_pen_progress()
                            != rnote_compose::penevent::PenProgress::InProgress;
                    drop(en);
                    if condition {
                        setter.set_active(true);
                    } else {
                        let widget_flags =
                            canvas.engine_mut().text_insert(format!("{}", i + 1), None);
                        appwindow.handle_widget_flags(widget_flags, &canvas);
                    }
                }
            ));
        }

=======
>>>>>>> db6243f4
        let action_drawing_pad_pressed_button_0 =
            gio::SimpleAction::new("drawing-pad-pressed-button-0", None);
        self.add_action(&action_drawing_pad_pressed_button_0);
        let action_drawing_pad_pressed_button_1 =
            gio::SimpleAction::new("drawing-pad-pressed-button-1", None);
        self.add_action(&action_drawing_pad_pressed_button_1);
        let action_drawing_pad_pressed_button_2 =
            gio::SimpleAction::new("drawing-pad-pressed-button-2", None);
        self.add_action(&action_drawing_pad_pressed_button_2);
        let action_drawing_pad_pressed_button_3 =
            gio::SimpleAction::new("drawing-pad-pressed-button-3", None);
        self.add_action(&action_drawing_pad_pressed_button_3);

        // Property Actions
        let action_righthanded = gio::PropertyAction::new("righthanded", self, "righthanded");
        self.add_action(&action_righthanded);
        let action_touch_drawing = gio::PropertyAction::new("touch-drawing", self, "touch-drawing");
        self.add_action(&action_touch_drawing);
        let action_focus_mode = gio::PropertyAction::new("focus-mode", self, "focus-mode");
        self.add_action(&action_focus_mode);
        let action_pen_sounds = gio::PropertyAction::new("pen-sounds", self, "pen-sounds");
        self.add_action(&action_pen_sounds);
        let action_snap_positions =
            gio::PropertyAction::new("snap-positions", self, "snap-positions");
        self.add_action(&action_snap_positions);
        let action_block_pinch_zoom =
            gio::PropertyAction::new("block-pinch-zoom", self, "block-pinch-zoom");
        self.add_action(&action_block_pinch_zoom);
        let action_respect_borders =
            gio::PropertyAction::new("respect-borders", self, "respect-borders");
        self.add_action(&action_respect_borders);
        let action_autosave = gio::PropertyAction::new("autosave", self, "autosave");
        self.add_action(&action_autosave);
        let action_devel_mode = gio::PropertyAction::new("devel-mode", self, "devel-mode");
        self.add_action(&action_devel_mode);
        let action_visual_debug = gio::PropertyAction::new("visual-debug", self, "visual-debug");
        self.add_action(&action_visual_debug);

        // Open settings
        action_open_settings.connect_activate(clone!(
            #[weak(rename_to = appwindow)]
            self,
            move |_, _| {
                appwindow
                    .sidebar()
                    .sidebar_stack()
                    .set_visible_child_name("settings_page");
                appwindow.split_view().set_show_sidebar(true);
            }
        ));

        // About Dialog
        action_about.connect_activate(clone!(
            #[weak(rename_to=appwindow)]
            self,
            move |_, _| {
                dialogs::dialog_about(&appwindow);
            }
        ));

        // Donate
        action_donate.connect_activate(clone!(move |_, _| {
            UriLauncher::new(config::APP_DONATE_URL).launch(
                None::<&Window>,
                gio::Cancellable::NONE,
                |res| {
                    if let Err(e) = res {
                        error!("Launching donate URL failed, Err: {e:?}");
                    }
                },
            )
        }));

        // Keyboard shortcuts
        action_keyboard_shortcuts_dialog.connect_activate(clone!(
            #[weak(rename_to=appwindow)]
            self,
            move |_, _| {
                dialogs::dialog_keyboard_shortcuts(&appwindow);
            }
        ));

        // Open Canvas Menu
        action_open_canvasmenu.connect_activate(clone!(
            #[weak(rename_to=appwindow)]
            self,
            move |_, _| {
                if appwindow.split_view().shows_sidebar() && appwindow.split_view().is_collapsed() {
                    appwindow.split_view().set_show_sidebar(false);
                }
                appwindow.main_header().canvasmenu().popovermenu().popup();
            }
        ));

        // Open App Menu
        action_open_appmenu.connect_activate(clone!(
            #[weak(rename_to=appwindow)]
            self,
            move |_, _| {
                if !appwindow.split_view().shows_sidebar() {
                    appwindow.main_header().appmenu().popovermenu().popup();
                    return;
                }
                if appwindow.split_view().is_collapsed() {
                    appwindow.split_view().set_show_sidebar(false);
                    appwindow.main_header().appmenu().popovermenu().popup();
                } else {
                    appwindow.sidebar().appmenu().popovermenu().popup();
                }
            }
        ));

        // Toggle Tabs Overview
        action_toggle_overview.connect_activate(clone!(
            #[weak(rename_to=appwindow)]
            self,
            move |_, _| {
                let overview = appwindow.overview();
                overview.set_open(!overview.is_open());
            }
        ));

        // Developer settings
        // Its enabled state toggles the visibility of the developer settings menu entry.
        action_devel_menu.set_enabled(false);

        // Create page
        action_new_tab.connect_activate(clone!(
            #[weak(rename_to=appwindow)]
            self,
            move |_, _| {
                let wrapper = appwindow.new_canvas_wrapper();
                appwindow.append_wrapper_new_tab(&wrapper);
            }
        ));

        // Export engine state
        action_debug_export_engine_state.connect_activate(clone!(
            #[weak(rename_to=appwindow)]
            self,
            move |_, _| {
                glib::spawn_future_local(clone!(
                    #[weak]
                    appwindow,
                    async move {
                        let Some(canvas) = appwindow.active_tab_canvas() else {
                            return;
                        };
                        dialogs::export::filechooser_export_engine_state(&appwindow, &canvas).await;
                    }
                ));
            }
        ));

        // Export engine config
        action_debug_export_engine_config.connect_activate(clone!(
            #[weak(rename_to=appwindow)]
            self,
            move |_, _| {
                glib::spawn_future_local(clone!(
                    #[weak]
                    appwindow,
                    async move {
                        let Some(canvas) = appwindow.active_tab_canvas() else {
                            return;
                        };
                        dialogs::export::filechooser_export_engine_config(&appwindow, &canvas)
                            .await;
                    }
                ));
            }
        ));

        // Tab actions
        action_active_tab_move_left.connect_activate(clone!(
            #[weak(rename_to=appwindow)]
            self,
            move |_, _| {
                let Some(active_tab_page) = appwindow.active_tab_page() else {
                    return;
                };
                appwindow
                    .overlays()
                    .tabview()
                    .reorder_backward(&active_tab_page);
            }
        ));
        action_active_tab_move_right.connect_activate(clone!(
            #[weak(rename_to=appwindow)]
            self,
            move |_, _| {
                let Some(active_tab_page) = appwindow.active_tab_page() else {
                    return;
                };
                appwindow
                    .overlays()
                    .tabview()
                    .reorder_forward(&active_tab_page);
            }
        ));
        action_active_tab_close.connect_activate(clone!(
            #[weak(rename_to=appwindow)]
            self,
            move |_, _| {
                let Some(active_tab_page) = appwindow.active_tab_page() else {
                    return;
                };
                if appwindow.overlays().tabview().n_pages() <= 1 {
                    // If there is only one tab left, request to close the entire window.
                    appwindow.close();
                } else {
                    appwindow.close_tab_request(&active_tab_page);
                }
            }
        ));

        // Drawing pad buttons
        action_drawing_pad_pressed_button_0.connect_activate(clone!(
            #[weak(rename_to=appwindow)]
            self,
            move |_, _| {
                debug!("Pressed drawing pad button 0");
                let Some(canvas) = appwindow.active_tab_canvas() else {
                    return;
                };
                let (_, widget_flags) = canvas
                    .engine_mut()
                    .handle_pressed_shortcut_key(ShortcutKey::DrawingPadButton0, Instant::now());
                appwindow.handle_widget_flags(widget_flags, &canvas);
            }
        ));

        action_drawing_pad_pressed_button_1.connect_activate(clone!(
            #[weak(rename_to=appwindow)]
            self,
            move |_, _| {
                debug!("Pressed drawing pad button 1");
                let Some(canvas) = appwindow.active_tab_canvas() else {
                    return;
                };
                let (_, widget_flags) = canvas
                    .engine_mut()
                    .handle_pressed_shortcut_key(ShortcutKey::DrawingPadButton1, Instant::now());
                appwindow.handle_widget_flags(widget_flags, &canvas);
            }
        ));

        action_drawing_pad_pressed_button_2.connect_activate(clone!(
            #[weak(rename_to=appwindow)]
            self,
            move |_, _| {
                debug!("Pressed drawing pad button 2");
                let Some(canvas) = appwindow.active_tab_canvas() else {
                    return;
                };
                let (_, widget_flags) = canvas
                    .engine_mut()
                    .handle_pressed_shortcut_key(ShortcutKey::DrawingPadButton2, Instant::now());
                appwindow.handle_widget_flags(widget_flags, &canvas);
            }
        ));

        action_drawing_pad_pressed_button_3.connect_activate(clone!(
            #[weak(rename_to=appwindow)]
            self,
            move |_, _| {
                debug!("Pressed drawing pad button 3");
                let Some(canvas) = appwindow.active_tab_canvas() else {
                    return;
                };
                let (_, widget_flags) = canvas
                    .engine_mut()
                    .handle_pressed_shortcut_key(ShortcutKey::DrawingPadButton3, Instant::now());
                appwindow.handle_widget_flags(widget_flags, &canvas);
            }
        ));

        // Trash Selection
        action_selection_trash.connect_activate(clone!(
            #[weak(rename_to=appwindow)]
            self,
            move |_, _| {
                let Some(canvas) = appwindow.active_tab_canvas() else {
                    return;
                };
                let widget_flags = canvas.engine_mut().trash_selection();
                appwindow.handle_widget_flags(widget_flags, &canvas);
            }
        ));

        // Duplicate Selection
        action_selection_duplicate.connect_activate(clone!(
            #[weak(rename_to=appwindow)]
            self,
            move |_, _| {
                let Some(canvas) = appwindow.active_tab_canvas() else {
                    return;
                };
                let widget_flags = canvas.engine_mut().duplicate_selection();
                appwindow.handle_widget_flags(widget_flags, &canvas);
            }
        ));

        // invert color brightness of selection
        action_selection_invert_color.connect_activate(clone!(
            #[weak(rename_to=appwindow)]
            self,
            move |_, _| {
                let Some(canvas) = appwindow.active_tab_canvas() else {
                    return;
                };
                let widget_flags = canvas.engine_mut().invert_selection_colors();
                appwindow.handle_widget_flags(widget_flags, &canvas);
            }
        ));

        // select all strokes
        action_selection_select_all.connect_activate(clone!(
            #[weak(rename_to=appwindow)]
            self,
            move |_, _| {
                let Some(canvas) = appwindow.active_tab_canvas() else {
                    return;
                };
                let widget_flags = canvas.engine_mut().select_all_strokes();
                appwindow.handle_widget_flags(widget_flags, &canvas);
            }
        ));

        // deselect all strokes
        action_selection_deselect_all.connect_activate(clone!(
            #[weak(rename_to=appwindow)]
            self,
            move |_, _| {
                let Some(canvas) = appwindow.active_tab_canvas() else {
                    return;
                };
                let widget_flags = canvas.engine_mut().deselect_all_strokes();
                appwindow.handle_widget_flags(widget_flags, &canvas);
            }
        ));

        // Clear doc
        action_clear_doc.connect_activate(clone!(
            #[weak(rename_to=appwindow)]
            self,
            move |_, _| {
                glib::spawn_future_local(clone!(
                    #[weak]
                    appwindow,
                    async move {
                        let Some(canvas) = appwindow.active_tab_canvas() else {
                            return;
                        };
                        dialogs::dialog_clear_doc(&appwindow, &canvas).await;
                    }
                ));
            }
        ));

        // Undo stroke
        action_undo_stroke.connect_activate(clone!(
            #[weak(rename_to=appwindow)]
            self,
            move |_, _| {
                let Some(canvas) = appwindow.active_tab_canvas() else {
                    return;
                };
                let widget_flags = canvas.engine_mut().undo(Instant::now());
                appwindow.handle_widget_flags(widget_flags, &canvas);
            }
        ));

        // Redo stroke
        action_redo_stroke.connect_activate(clone!(
            #[weak(rename_to=appwindow)]
            self,
            move |_, _| {
                let Some(canvas) = appwindow.active_tab_canvas() else {
                    return;
                };
                let widget_flags = canvas.engine_mut().redo(Instant::now());
                appwindow.handle_widget_flags(widget_flags, &canvas);
            }
        ));

        // Zoom reset
        action_zoom_reset.connect_activate(clone!(
            #[weak(rename_to=appwindow)]
            self,
            move |_, _| {
                let Some(canvas) = appwindow.active_tab_canvas() else {
                    return;
                };
                let viewport_center = canvas.engine_ref().camera.viewport_center();
                let new_zoom = Camera::ZOOM_DEFAULT;
                let mut widget_flags = canvas.engine_mut().zoom_w_timeout(new_zoom);
                widget_flags |= canvas
                    .engine_mut()
                    .camera
                    .set_viewport_center(viewport_center);
                appwindow.handle_widget_flags(widget_flags, &canvas)
            }
        ));

        // Zoom fit to width
        action_zoom_fit_width.connect_activate(clone!(
            #[weak(rename_to=appwindow)]
            self,
            move |_, _| {
                let Some(wrapper) = appwindow.active_tab_wrapper() else {
                    return;
                };
                let canvas = wrapper.canvas();
                let viewport_center = canvas.engine_ref().camera.viewport_center();
                let new_zoom = f64::from(wrapper.scroller().width())
                    / (wrapper.canvas().engine_ref().document.config.format.width()
                        + 2.0 * Camera::OVERSHOOT_HORIZONTAL);
                let mut widget_flags = canvas.engine_mut().zoom_w_timeout(new_zoom);
                widget_flags |= canvas
                    .engine_mut()
                    .camera
                    .set_viewport_center(viewport_center);
                appwindow.handle_widget_flags(widget_flags, &canvas)
            }
        ));

        // Zoom in
        action_zoomin.connect_activate(clone!(
            #[weak(rename_to=appwindow)]
            self,
            move |_, _| {
                let Some(canvas) = appwindow.active_tab_canvas() else {
                    return;
                };
                let viewport_center = canvas.engine_ref().camera.viewport_center();
                let new_zoom =
                    canvas.engine_ref().camera.total_zoom() * (1.0 + RnCanvas::ZOOM_SCROLL_STEP);
                let mut widget_flags = canvas.engine_mut().zoom_w_timeout(new_zoom);
                widget_flags |= canvas
                    .engine_mut()
                    .camera
                    .set_viewport_center(viewport_center);
                appwindow.handle_widget_flags(widget_flags, &canvas)
            }
        ));

        // Zoom out
        action_zoomout.connect_activate(clone!(
            #[weak(rename_to=appwindow)]
            self,
            move |_, _| {
                let Some(canvas) = appwindow.active_tab_canvas() else {
                    return;
                };
                let viewport_center = canvas.engine_ref().camera.viewport_center();
                let new_zoom = canvas.engine_ref().camera.total_zoom()
                    * (1.0 / (1.0 + RnCanvas::ZOOM_SCROLL_STEP));
                let mut widget_flags = canvas.engine_mut().zoom_w_timeout(new_zoom);
                widget_flags |= canvas
                    .engine_mut()
                    .camera
                    .set_viewport_center(viewport_center);
                appwindow.handle_widget_flags(widget_flags, &canvas)
            }
        ));

        // Add page to doc in fixed size mode
        action_add_page_to_doc.connect_activate(clone!(
            #[weak(rename_to=appwindow)]
            self,
            move |_action_add_page_to_doc, _| {
                let Some(canvas) = appwindow.active_tab_canvas() else {
                    return;
                };
                let widget_flags = canvas.engine_mut().doc_add_page_fixed_size();
                appwindow.handle_widget_flags(widget_flags, &canvas);
            }
        ));

        // Remove page from doc in fixed size mode
        action_remove_page_from_doc.connect_activate(clone!(
            #[weak(rename_to=appwindow)]
            self,
            move |_, _| {
                let Some(canvas) = appwindow.active_tab_canvas() else {
                    return;
                };
                let widget_flags = canvas.engine_mut().doc_remove_page_fixed_size();
                appwindow.handle_widget_flags(widget_flags, &canvas);
            }
        ));

        // Resize to fit content
        action_resize_to_fit_content.connect_activate(clone!(
            #[weak(rename_to=appwindow)]
            self,
            move |_, _| {
                let Some(canvas) = appwindow.active_tab_canvas() else {
                    return;
                };
                let widget_flags = canvas.engine_mut().doc_resize_to_fit_content();
                appwindow.handle_widget_flags(widget_flags, &canvas);
            }
        ));

        // Return to the origin page
        action_return_origin_page.connect_activate(clone!(
            #[weak(rename_to=appwindow)]
            self,
            move |_, _| {
                let Some(canvas) = appwindow.active_tab_canvas() else {
                    return;
                };
                let widget_flags = canvas
                    .engine_mut()
                    .return_to_origin(canvas.parent().map(|p| p.width() as f64));
                appwindow.handle_widget_flags(widget_flags, &canvas);
            }
        ));

        // New doc
        action_new_doc.connect_activate(clone!(
            #[weak(rename_to=appwindow)]
            self,
            move |_, _| {
                glib::spawn_future_local(clone!(
                    #[weak]
                    appwindow,
                    async move {
                        let Some(canvas) = appwindow.active_tab_canvas() else {
                            return;
                        };
                        dialogs::dialog_new_doc(&appwindow, &canvas).await;
                    }
                ));
            }
        ));

        // Open doc
        action_open_doc.connect_activate(clone!(
            #[weak(rename_to=appwindow)]
            self,
            move |_, _| {
                glib::spawn_future_local(clone!(
                    #[weak]
                    appwindow,
                    async move {
                        dialogs::import::filedialog_open_doc(&appwindow).await;
                    }
                ));
            }
        ));

        // Save doc
        action_save_doc.connect_activate(clone!(
            #[weak(rename_to=appwindow)]
            self,
            move |_, _| {
                glib::spawn_future_local(clone!(
                    #[weak]
                    appwindow,
                    async move {
                        let Some(canvas) = appwindow.active_tab_canvas() else {
                            return;
                        };

                        if let Some(output_file) = canvas.output_file() {
                            appwindow.overlays().progressbar_start_pulsing();

                            if let Err(e) = canvas.save_document_to_file(&output_file).await {
                                error!("Saving document failed, Err: `{e:?}`");
                                canvas.set_output_file(None);
                                appwindow
                                    .overlays()
                                    .dispatch_toast_error(&gettext("Saving document failed"));
                                appwindow.overlays().progressbar_abort();
                            } else {
                                appwindow.overlays().progressbar_finish();
                                // No success toast on saving without dialog, success is already indicated in the header title
                            }
                        } else {
                            // Open a dialog to choose a save location
                            dialogs::export::dialog_save_doc_as(&appwindow, &canvas).await;
                        }
                    }
                ));
            }
        ));

        // Save doc as
        action_save_doc_as.connect_activate(clone!(
            #[weak(rename_to=appwindow)]
            self,
            move |_, _| {
                glib::spawn_future_local(clone!(
                    #[weak]
                    appwindow,
                    async move {
                        let Some(canvas) = appwindow.active_tab_canvas() else {
                            return;
                        };
                        dialogs::export::dialog_save_doc_as(&appwindow, &canvas).await;
                    }
                ));
            }
        ));

        // Print doc
        action_print_doc.connect_activate(clone!(
            #[weak(rename_to=appwindow)]
            self,
            move |_, _| {
                // TODO: Expose these variables as options in the print dialog
                let draw_background = true;
                let draw_pattern = true;
                let optimize_printing = false;
                let page_order = SplitOrder::default();
                let margin = 0.0;
                let Some(canvas) = appwindow.active_tab_canvas() else {
                    return;
                };
                let pages_content = canvas.engine_ref().extract_pages_content(page_order);
                let n_pages = pages_content.len();

                appwindow.overlays().progressbar_start_pulsing();

                let print_op = PrintOperation::builder().unit(Unit::None).build();

                print_op.connect_begin_print(clone!(move |print_op, _print_cx| {
                    print_op.set_n_pages(n_pages as i32);
                }));

                print_op.connect_draw_page(clone!(move |_print_op, print_cx, page_no| {
                    let page_content = &pages_content[page_no as usize];
                    let page_bounds = page_content.bounds.unwrap().loosened(margin);
                    let print_scale = (print_cx.width() / page_bounds.extents()[0])
                        .min(print_cx.height() / page_bounds.extents()[1]);
                    let cairo_cx = print_cx.cairo_context();

                    cairo_cx.scale(print_scale, print_scale);
                    cairo_cx.translate(-page_bounds.mins[0], -page_bounds.mins[1]);
                    if let Err(e) = page_content.draw_to_cairo(
                        &cairo_cx,
                        draw_background,
                        draw_pattern,
                        optimize_printing,
                        margin,
                        Engine::STROKE_EXPORT_IMAGE_SCALE,
                    ) {
                        error!("Drawing page no: {page_no} while printing failed, Err: {e:?}");
                    }
                }));

                print_op.connect_status_changed(clone!(move |print_op| {
                    debug!(
                        "Print operation status has changed to: {:?}",
                        print_op.status()
                    );
                }));

                // Run the print op
                if let Err(e) = print_op.run(PrintOperationAction::PrintDialog, Some(&appwindow)) {
                    error!("Running print operation failed , Err: {e:?}");
                    appwindow
                        .overlays()
                        .dispatch_toast_error(&gettext("Printing document failed"));
                    appwindow.overlays().progressbar_abort();
                } else {
                    appwindow.overlays().progressbar_finish();
                }
            }
        ));

        // Import
        action_import_file.connect_activate(clone!(
            #[weak(rename_to=appwindow)]
            self,
            move |_, _| {
                glib::spawn_future_local(clone!(
                    #[weak]
                    appwindow,
                    async move {
                        dialogs::import::filedialog_import_file(&appwindow).await;
                    }
                ));
            }
        ));

        // Export document
        action_export_doc.connect_activate(clone!(
            #[weak(rename_to=appwindow)]
            self,
            move |_, _| {
                glib::spawn_future_local(clone!(
                    #[weak]
                    appwindow,
                    async move {
                        let Some(canvas) = appwindow.active_tab_canvas() else {
                            return;
                        };
                        dialogs::export::dialog_export_doc_w_prefs(&appwindow, &canvas).await;
                    }
                ));
            }
        ));

        // Export document pages
        action_export_doc_pages.connect_activate(clone!(
            #[weak(rename_to=appwindow)]
            self,
            move |_, _| {
                glib::spawn_future_local(clone!(
                    #[weak]
                    appwindow,
                    async move {
                        let Some(canvas) = appwindow.active_tab_canvas() else {
                            return;
                        };
                        dialogs::export::dialog_export_doc_pages_w_prefs(&appwindow, &canvas).await;
                    }
                ));
            }
        ));

        // Export selection
        action_export_selection.connect_activate(clone!(
            #[weak(rename_to=appwindow)]
            self,
            move |_, _| {
                glib::spawn_future_local(clone!(
                    #[weak]
                    appwindow,
                    async move {
                        let Some(canvas) = appwindow.active_tab_canvas() else {
                            return;
                        };

                        if !canvas.engine_ref().nothing_selected() {
                            dialogs::export::dialog_export_selection_w_prefs(&appwindow, &canvas)
                                .await;
                        } else {
                            appwindow.overlays().dispatch_toast_error(&gettext(
                                "Exporting selection failed, nothing selected",
                            ));
                        }
                    }
                ));
            }
        ));

        // Clipboard copy
        action_clipboard_copy.connect_activate(clone!(#[weak(rename_to=appwindow)] self, move |_, _| {
            glib::spawn_future_local(clone!(#[weak] appwindow, async move {
                let Some(canvas) = appwindow.active_tab_canvas()
                else {
                    return;
                };
                let receiver = canvas.engine_ref().fetch_clipboard_content();
                let (content, widget_flags) = match receiver.await {
                    Ok(Ok((content, widget_flags))) => (content,widget_flags),
                    Ok(Err(e)) => {
                        error!("Fetching clipboard content failed in clipboard-copy action, Err: {e:?}");
                        return;
                    }
                    Err(e) => {
                        error!("Awaiting fetched clipboard content failed in clipboard-copy action, Err: {e:?}");
                        return;
                    }
                };

                let gdk_content_provider = gdk::ContentProvider::new_union(content.into_iter().map(|(data, mime_type)| {
                    gdk::ContentProvider::for_bytes(mime_type.as_str(), &glib::Bytes::from_owned(data))
                }).collect::<Vec<gdk::ContentProvider>>().as_slice());

                if let Err(e) = appwindow.clipboard().set_content(Some(&gdk_content_provider)) {
                    error!("Set appwindow clipboard content failed in clipboard-copy action, Err: {e:?}");
                }

                appwindow.handle_widget_flags(widget_flags, &canvas);
            }));
        }));

        // Clipboard cut
        action_clipboard_cut.connect_activate(clone!(#[weak(rename_to=appwindow)] self, move |_, _| {
            glib::spawn_future_local(clone!(#[weak] appwindow, async move {
                let Some(canvas) = appwindow.active_tab_canvas()
                else {
                    return;
                };
                let receiver = canvas.engine_mut().cut_clipboard_content();
                let (content, widget_flags) = match receiver.await {
                    Ok(Ok((content, widget_flags))) => (content,widget_flags),
                    Ok(Err(e)) => {
                        error!("Cutting clipboard content failed in clipboard-cut action, Err: {e:?}");
                        return;
                    }
                    Err(e) => {
                        error!("Awaiting cut clipboard content failed in clipboard-cut action, Err: {e:?}");
                        return;
                    }
                };
                let gdk_content_provider = gdk::ContentProvider::new_union(content.into_iter().map(|(data, mime_type)| {
                    gdk::ContentProvider::for_bytes(mime_type.as_str(), &glib::Bytes::from_owned(data))
                }).collect::<Vec<gdk::ContentProvider>>().as_slice());

                if let Err(e) = appwindow.clipboard().set_content(Some(&gdk_content_provider)) {
                    error!("Set appwindow clipboard content failed in clipboard-cut action, Err: {e:?}");
                }

                appwindow.handle_widget_flags(widget_flags, &canvas);
            }));
        }));

        // Clipboard paste
        action_clipboard_paste.connect_activate(clone!(
            #[weak(rename_to=appwindow)]
            self,
            move |_, _| {
                let Some(wrapper) = appwindow.active_tab_wrapper() else {
                    return;
                };
                let canvas = wrapper.canvas();

                let pointer_pos = wrapper.pointer_pos().and_then(|wrapper_point| {
                    let canvas_point = wrapper
                        .compute_point(&canvas, &graphene::Point::from_na_vec(wrapper_point));

                    if let Some(point) = canvas_point {
                        let x = point.x() as f64;
                        let y = point.y() as f64;

                        if canvas.contains(x, y) {
                            let transformed_point =
                                (canvas.engine_ref().camera.transform().inverse()
                                    * na::point![x, y])
                                .coords;

                            return Some(transformed_point);
                        }
                    }

                    None
                });

                appwindow.clipboard_paste(pointer_pos);
            }
        ));

        action_clipboard_paste_contextmenu.connect_activate(clone!(
            #[weak(rename_to=appwindow)]
            self,
            move |_, _| {
                let Some(wrapper) = appwindow.active_tab_wrapper() else {
                    return;
                };
                let canvas = wrapper.canvas();

                let last_contextmenu_pos = wrapper.last_contextmenu_pos().map(|vec2| {
                    let p = graphene::Point::new(vec2.x as f32, vec2.y as f32);
                    (canvas.engine_ref().camera.transform().inverse()
                        * na::point![p.x() as f64, p.y() as f64])
                    .coords
                });

                appwindow.clipboard_paste(last_contextmenu_pos);
            }
        ));
    }

    pub(crate) fn setup_action_accels(&self) {
        let app = self.app();

        app.set_accels_for_action("win.active-tab-close", &["<Ctrl>w"]);
        app.set_accels_for_action("win.fullscreen", &["F11"]);
        app.set_accels_for_action("win.keyboard-shortcuts", &["<Ctrl>question"]);
        app.set_accels_for_action("win.toggle-overview", &["<Ctrl><Shift>o"]);
        app.set_accels_for_action("win.open-canvasmenu", &["F9"]);
        app.set_accels_for_action("win.open-appmenu", &["F10"]);
        app.set_accels_for_action("win.open-doc", &["<Ctrl>o"]);
        app.set_accels_for_action("win.save-doc", &["<Ctrl>s"]);
        app.set_accels_for_action("win.save-doc-as", &["<Ctrl><Shift>s"]);
        app.set_accels_for_action("win.new-tab", &["<Ctrl>t"]);
        app.set_accels_for_action("win.snap-positions", &["<Ctrl><Shift>p"]);
        app.set_accels_for_action("win.clear-doc", &["<Ctrl>l"]);
        app.set_accels_for_action("win.print-doc", &["<Ctrl>p"]);
        app.set_accels_for_action("win.add-page-to-doc", &["<Ctrl><Shift>a"]);
        app.set_accels_for_action("win.remove-page-from-doc", &["<Ctrl><Shift>r"]);
        app.set_accels_for_action(
            "win.zoom-in",
            &["<Ctrl>plus", "<Ctrl>equal", "<Ctrl>KP_Add"],
        );
        app.set_accels_for_action("win.zoom-reset", &["<Ctrl>0", "<Ctrl>KP_0"]);
        app.set_accels_for_action("win.zoom-out", &["<Ctrl>minus", "<Ctrl>KP_Subtract"]);
        app.set_accels_for_action("win.import-file", &["<Ctrl>i"]);
        app.set_accels_for_action("win.undo", &["<Ctrl>z"]);
        app.set_accels_for_action("win.redo", &["<Ctrl><Shift>z"]);
        app.set_accels_for_action("win.clipboard-copy", &["<Ctrl>c"]);
        app.set_accels_for_action("win.clipboard-cut", &["<Ctrl>x"]);
        app.set_accels_for_action("win.clipboard-paste", &["<Ctrl>v"]);
        app.set_accels_for_action("win.pen-style::brush", &["<Ctrl>1", "<Ctrl>KP_1"]);
        app.set_accels_for_action("win.pen-style::shaper", &["<Ctrl>2", "<Ctrl>KP_2"]);
        app.set_accels_for_action("win.pen-style::typewriter", &["<Ctrl>3", "<Ctrl>KP_3"]);
        app.set_accels_for_action("win.pen-style::eraser", &["<Ctrl>4", "<Ctrl>KP_4"]);
        app.set_accels_for_action("win.pen-style::selector", &["<Ctrl>5", "<Ctrl>KP_5"]);
        app.set_accels_for_action("win.pen-style::tools", &["<Ctrl>6", "<Ctrl>KP_6"]);
        (1..=9).for_each(|i| {
            app.set_accels_for_action(
                &format!("win.set-color-{i}"),
                &[&format!("{i}"), &format!("KP_{i}")],
            )
        });

        // shortcuts for devel build
        if config::PROFILE.to_lowercase().as_str() == "devel" {
            app.set_accels_for_action("win.visual-debug", &["<Ctrl><Shift>v"]);
        }
    }

    fn clipboard_paste(&self, target_pos: Option<na::Vector2<f64>>) {
        let content_formats = self.clipboard().formats();
        let Some(canvas) = self.active_tab_canvas() else {
            return;
        };

        // Order matters here, we want to go from specific -> generic, mostly because `text/plain` is contained in other text based formats
        if content_formats.contain_mime_type("text/uri-list") {
            glib::spawn_future_local(clone!(
                #[weak(rename_to=appwindow)]
                self,
                async move {
                    debug!("Recognized clipboard content format: files list");

                    match appwindow
                        .clipboard()
                        .read_future(&["text/uri-list"], glib::source::Priority::DEFAULT)
                        .await
                    {
                        Ok((input_stream, _)) => {
                            let acc = collect_clipboard_data(input_stream).await;
                            if !acc.is_empty() {
                                match crate::utils::str_from_u8_nul_utf8(&acc) {
                                    Ok(text) => {
                                        debug!("files uri list : {:?}", text);
                                        let file_paths = text
                                            .lines()
                                            .filter_map(|line| {
                                                let file_path =
                                                    if let Ok(path_uri) = url::Url::parse(line) {
                                                        path_uri.to_file_path().ok()?
                                                    } else {
                                                        PathBuf::from(&line)
                                                    };

                                                if file_path.exists() {
                                                    Some(file_path)
                                                } else {
                                                    None
                                                }
                                            })
                                            .collect::<Vec<PathBuf>>();

                                        for file_path in file_paths {
                                            appwindow
                                                .open_file_w_dialogs(
                                                    gio::File::for_path(&file_path),
                                                    target_pos,
                                                    true,
                                                )
                                                .await;
                                        }
                                    }
                                    Err(e) => error!(
                                        "Failed to read `text/uri-list` from clipboard data, Err: {e:?}"
                                    ),
                                }
                            }
                        }
                        Err(e) => {
                            error!(
                                "Reading clipboard failed while pasting as `text/uri-list`, Err: {e:?}",
                            );
                        }
                    }
                }
            ));
        } else if content_formats.contain_mime_type(StrokeContent::MIME_TYPE) {
            glib::spawn_future_local(clone!(
                #[weak]
                canvas,
                #[weak(rename_to=appwindow)]
                self,
                async move {
                    debug!(
                        "Recognized clipboard content format: {}",
                        StrokeContent::MIME_TYPE
                    );

                    match appwindow
                        .clipboard()
                        .read_future(&[StrokeContent::MIME_TYPE], glib::source::Priority::DEFAULT)
                        .await
                    {
                        Ok((input_stream, _)) => {
                            let acc = collect_clipboard_data(input_stream).await;

                            if !acc.is_empty() {
                                match crate::utils::str_from_u8_nul_utf8(&acc) {
                                    Ok(json_string) => {
                                        let resize_argument =
                                            ImageSizeOption::ResizeImage(Resize {
                                                width: canvas
                                                    .engine_ref()
                                                    .document
                                                    .config
                                                    .format
                                                    .width(),
                                                height: canvas
                                                    .engine_ref()
                                                    .document
                                                    .config
                                                    .format
                                                    .height(),
                                                layout_fixed_width: canvas
                                                    .engine_ref()
                                                    .document
                                                    .config
                                                    .layout
                                                    .is_fixed_width(),
                                                max_viewpoint: None,
                                                restrain_to_viewport: false,
                                                respect_borders: appwindow.respect_borders(),
                                            });
                                        if let Err(e) = canvas
                                            .insert_stroke_content(
                                                json_string.to_string(),
                                                resize_argument,
                                                target_pos,
                                            )
                                            .await
                                        {
                                            error!(
                                                "Failed to insert stroke content while pasting as `{}`, Err: {e:?}",
                                                StrokeContent::MIME_TYPE
                                            );
                                        }
                                    }
                                    Err(e) => error!(
                                        "Failed to read stroke content &str from clipboard data, Err: {e:?}"
                                    ),
                                }
                            }
                        }
                        Err(e) => {
                            error!(
                                "Reading clipboard failed while pasting as `{}`, Err: {e:?}",
                                StrokeContent::MIME_TYPE
                            );
                        }
                    };
                }
            ));
        } else if content_formats.contain_mime_type("image/svg+xml") {
            glib::spawn_future_local(clone!(
                #[weak(rename_to=appwindow)]
                self,
                async move {
                    debug!("Recognized clipboard content: svg image");

                    match appwindow
                        .clipboard()
                        .read_future(&["image/svg+xml"], glib::source::Priority::DEFAULT)
                        .await
                    {
                        Ok((input_stream, _)) => {
                            let acc = collect_clipboard_data(input_stream).await;

                            if !acc.is_empty() {
                                match crate::utils::str_from_u8_nul_utf8(&acc) {
                                    Ok(text) => {
                                        if let Err(e) = canvas
                                            .load_in_vectorimage_bytes(
                                                text.as_bytes().to_vec(),
                                                target_pos,
                                                appwindow.respect_borders(),
                                            )
                                            .await
                                        {
                                            error!(
                                                "Loading VectorImage bytes failed while pasting as Svg failed, Err: {e:?}"
                                            );
                                        };
                                    }
                                    Err(e) => error!(
                                        "Failed to get string from clipboard data while pasting as Svg, Err: {e:?}"
                                    ),
                                }
                            }
                        }
                        Err(e) => {
                            error!(
                                "Failed to read clipboard data while pasting as Svg, Err: {e:?}"
                            );
                        }
                    };
                }
            ));
        } else if content_formats.contain_mime_type("image/png")
            || content_formats.contain_mime_type("image/jpeg")
            || content_formats.contain_mime_type("image/jpg")
            || content_formats.contain_mime_type("image/tiff")
            || content_formats.contain_mime_type("image/bmp")
        {
            const MIMES: [&str; 5] = [
                "image/png",
                "image/jpeg",
                "image/jpg",
                "image/tiff",
                "image/bmp",
            ];
            if let Some(mime_type) = MIMES
                .into_iter()
                .find(|&mime| content_formats.contain_mime_type(mime))
            {
                glib::spawn_future_local(clone!(
                    #[weak]
                    canvas,
                    #[weak(rename_to=appwindow)]
                    self,
                    async move {
                        debug!("Recognized clipboard content: bitmap image");

                        match appwindow.clipboard().read_texture_future().await {
                            Ok(Some(texture)) => {
                                if let Err(e) = canvas
                                    .load_in_bitmapimage_bytes(
                                        texture.save_to_png_bytes().to_vec(),
                                        target_pos,
                                        appwindow.respect_borders(),
                                    )
                                    .await
                                {
                                    error!(
                                        "Loading bitmap image bytes failed while pasting clipboard as {mime_type}, Err: {e:?}"
                                    );
                                };
                            }
                            Ok(None) => {}
                            Err(e) => {
                                error!(
                                    "Reading clipboard text failed while pasting clipboard as {mime_type}, Err: {e:?}"
                                );
                            }
                        };
                    }
                ));
            }
        } else if content_formats.contain_mime_type("text/plain")
            || content_formats.contain_mime_type("text/plain;charset=utf-8")
        {
            glib::spawn_future_local(clone!(
                #[weak]
                canvas,
                #[weak(rename_to=appwindow)]
                self,
                async move {
                    debug!("Recognized clipboard content: plain text");

                    match appwindow.clipboard().read_text_future().await {
                        Ok(Some(text)) => {
                            if let Err(e) = canvas.load_in_text(text.to_string(), target_pos) {
                                error!("Failed to paste clipboard text, Err: {e:?}");
                            }
                        }
                        Ok(None) => {}
                        Err(e) => {
                            error!(
                                "Reading clipboard text failed while pasting clipboard as plain text, Err: {e:?}"
                            );
                        }
                    }
                }
            ));
        } else {
            debug!(
                "Failed to paste clipboard, unsupported MIME-type(s): {:?}",
                content_formats.mime_types()
            );
        }
    }
}

async fn collect_clipboard_data(input_stream: InputStream) -> Vec<u8> {
    let mut acc = Vec::new();
    loop {
        match input_stream
            .read_future(
                vec![0; CLIPBOARD_INPUT_STREAM_BUFSIZE],
                glib::source::Priority::DEFAULT,
            )
            .await
        {
            Ok((mut bytes, n)) => {
                if n == 0 {
                    break;
                }
                acc.append(&mut bytes);
            }
            Err(e) => {
                error!("Failed to read clipboard input stream, Err: {e:?}");
                acc.clear();
                break;
            }
        }
    }
    acc
}<|MERGE_RESOLUTION|>--- conflicted
+++ resolved
@@ -122,7 +122,6 @@
         self.add_action(&action_active_tab_move_right);
         let action_active_tab_close = gio::SimpleAction::new("active-tab-close", None);
         self.add_action(&action_active_tab_close);
-<<<<<<< HEAD
 
         let color_setters = {
             let p = self.overlays().colorpicker();
@@ -167,8 +166,6 @@
             ));
         }
 
-=======
->>>>>>> db6243f4
         let action_drawing_pad_pressed_button_0 =
             gio::SimpleAction::new("drawing-pad-pressed-button-0", None);
         self.add_action(&action_drawing_pad_pressed_button_0);
