--- conflicted
+++ resolved
@@ -185,11 +185,7 @@
 
     // Returns true if the flags indicate that any loop that handles the flags should be quit. (usually an async event loop)
     pub(crate) fn handle_widget_flags(&self, widget_flags: WidgetFlags, canvas: &RnCanvas) {
-<<<<<<< HEAD
-        //tracing::info!("handling widget flags: '{widget_flags:?}'");
-=======
         //tracing::debug!("handling widget flags: '{widget_flags:?}'");
->>>>>>> 4448a058
 
         if widget_flags.redraw {
             canvas.queue_draw();
