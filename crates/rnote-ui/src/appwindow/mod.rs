// Modules
mod appsettings;
mod appwindowactions;
mod imp;

// Imports
use crate::{
<<<<<<< HEAD
    config, dialogs, RnApp, RnCanvas, RnCanvasWrapper, RnMainHeader, RnOverlays, RnSidebar,
=======
    config, FileType, RnApp, RnCanvas, RnCanvasWrapper, RnOverlays, RnSettingsPanel,
    RnWorkspaceBrowser, {dialogs, RnMainHeader},
>>>>>>> ecd4712a
};
use adw::{prelude::*, subclass::prelude::*};
use gettextrs::gettext;
use gtk4::{gdk, gio, glib, glib::clone, Application, IconTheme};
use rnote_compose::Color;
use rnote_engine::ext::GdkRGBAExt;
use rnote_engine::pens::pensconfig::brushconfig::BrushStyle;
use rnote_engine::pens::pensconfig::shaperconfig::ShaperStyle;
use rnote_engine::pens::PenStyle;
use rnote_engine::{engine::EngineTask, WidgetFlags};
use std::path::Path;

glib::wrapper! {
    pub(crate) struct RnAppWindow(ObjectSubclass<imp::RnAppWindow>)
        @extends gtk4::Widget, gtk4::Window, adw::Window, gtk4::ApplicationWindow, adw::ApplicationWindow,
        @implements gio::ActionMap, gio::ActionGroup;
}

impl RnAppWindow {
    const AUTOSAVE_INTERVAL_DEFAULT: u32 = 30;
    const PERIODIC_CONFIGSAVE_INTERVAL: u32 = 10;

    pub(crate) fn new(app: &Application) -> Self {
        glib::Object::builder().property("application", app).build()
    }

    #[allow(unused)]
    pub(crate) fn autosave(&self) -> bool {
        self.property::<bool>("autosave")
    }

    #[allow(unused)]
    pub(crate) fn set_autosave(&self, autosave: bool) {
        self.set_property("autosave", autosave.to_value());
    }

    #[allow(unused)]
    pub(crate) fn autosave_interval_secs(&self) -> u32 {
        self.property::<u32>("autosave-interval-secs")
    }

    #[allow(unused)]
    pub(crate) fn set_autosave_interval_secs(&self, autosave_interval_secs: u32) {
        self.set_property("autosave-interval-secs", autosave_interval_secs.to_value());
    }

    #[allow(unused)]
    pub(crate) fn righthanded(&self) -> bool {
        self.property::<bool>("righthanded")
    }

    #[allow(unused)]
    pub(crate) fn set_righthanded(&self, righthanded: bool) {
        self.set_property("righthanded", righthanded.to_value());
    }

    #[allow(unused)]
    pub(crate) fn touch_drawing(&self) -> bool {
        self.property::<bool>("touch-drawing")
    }

    #[allow(unused)]
    pub(crate) fn set_touch_drawing(&self, touch_drawing: bool) {
        self.set_property("touch-drawing", touch_drawing.to_value());
    }

    #[allow(unused)]
    pub(crate) fn focus_mode(&self) -> bool {
        self.property::<bool>("focus-mode")
    }

    #[allow(unused)]
    pub(crate) fn set_focus_mode(&self, focus_mode: bool) {
        self.set_property("focus-mode", focus_mode.to_value());
    }

    pub(crate) fn app(&self) -> RnApp {
        self.application().unwrap().downcast::<RnApp>().unwrap()
    }

    pub(crate) fn app_settings(&self) -> gio::Settings {
        self.imp().app_settings.clone()
    }

    pub(crate) fn main_header(&self) -> RnMainHeader {
        self.imp().main_header.get()
    }

    pub(crate) fn split_view(&self) -> adw::OverlaySplitView {
        self.imp().split_view.get()
    }

    pub(crate) fn sidebar(&self) -> RnSidebar {
        self.imp().sidebar.get()
    }

    pub(crate) fn overlays(&self) -> RnOverlays {
        self.imp().overlays.get()
    }

    /// Must be called after application is associated with the window else the init will panic
    pub(crate) fn init(&self) {
        let imp = self.imp();

        imp.overlays.get().init(self);
        imp.sidebar.get().init(self);
        imp.main_header.get().init(self);

        // An initial tab. Must! come before setting up the settings binds and import
        self.add_initial_tab();

        // add icon theme resource path because automatic lookup does not work in the devel build.
        let app_icon_theme = IconTheme::for_display(&self.display());
        app_icon_theme.add_resource_path((String::from(config::APP_IDPATH) + "icons").as_str());

        // actions and settings AFTER widget inits
        self.setup_actions();
        self.setup_action_accels();
        self.setup_settings_binds();
        self.load_settings();

        // Periodically save engine config
        if let Some(removed_id) = self.imp().periodic_configsave_source_id.borrow_mut().replace(
            glib::source::timeout_add_seconds_local(
                Self::PERIODIC_CONFIGSAVE_INTERVAL, clone!(@weak self as appwindow => @default-return glib::ControlFlow::Break, move || {
                    if let Err(e) = appwindow.active_tab_wrapper().canvas().save_engine_config(&appwindow.app_settings()) {
                        log::error!("saving engine config in periodic task failed , Err: {e:?}");
                    }

                    glib::ControlFlow::Continue
        }))) {
            removed_id.remove();
        }

        // Anything that needs to be done right before showing the appwindow

        // Set undo / redo as not sensitive as default ( setting it in .ui file did not work for some reason )
        self.overlays().undo_button().set_sensitive(false);
        self.overlays().redo_button().set_sensitive(false);
        self.refresh_ui_from_engine(&self.active_tab_wrapper());
    }

    /// Called to close the window
    pub(crate) fn close_force(&self) {
        // Saving all state
        if let Err(e) = self.save_to_settings() {
            log::error!("Failed to save appwindow to settings, , Err: {e:?}");
        }

        // Closing the state tasks channel receiver for all tabs
        for tab in self
            .tabs_snapshot()
            .into_iter()
            .map(|p| p.child().downcast::<RnCanvasWrapper>().unwrap())
        {
            let _ = tab.canvas().engine_mut().set_active(false);
            if let Err(e) = tab
                .canvas()
                .engine_ref()
                .tasks_tx()
                .unbounded_send(EngineTask::Quit)
            {
                log::error!(
                    "failed to send StateTask::Quit to tab with title `{}`, Err: {e:?}",
                    tab.canvas().doc_title_display()
                );
            }
        }

        self.destroy();
    }

    // Returns true if the flags indicate that any loop that handles the flags should be quit. (usually an async event loop)
    pub(crate) fn handle_widget_flags(&self, widget_flags: WidgetFlags, canvas: &RnCanvas) {
        if widget_flags.redraw {
            canvas.queue_draw();
        }
        if widget_flags.resize {
            canvas.queue_resize();
        }
        if widget_flags.refresh_ui {
            self.refresh_ui_from_engine(&self.active_tab_wrapper());
        }
        if widget_flags.store_modified {
            canvas.set_unsaved_changes(true);
            canvas.set_empty(false);
        }
        if widget_flags.update_view {
            let camera_offset = canvas.engine_ref().camera.offset();
            // Keep the adjustment values in sync
            canvas.hadjustment().unwrap().set_value(camera_offset[0]);
            canvas.vadjustment().unwrap().set_value(camera_offset[1]);
        }
        if widget_flags.zoomed_temporarily {
            let total_zoom = canvas.engine_ref().camera.total_zoom();

            canvas.queue_resize();
            self.main_header()
                .canvasmenu()
                .update_zoom_reset_label(total_zoom);
        }
        if widget_flags.zoomed {
            let total_zoom = canvas.engine_ref().camera.total_zoom();
            let viewport = canvas.engine_ref().camera.viewport();

            canvas.canvas_layout_manager().update_old_viewport(viewport);
            self.main_header()
                .canvasmenu()
                .update_zoom_reset_label(total_zoom);
            canvas.queue_resize();
        }
        if widget_flags.deselect_color_setters {
            self.overlays().colorpicker().deselect_setters();
        }
        if let Some(hide_undo) = widget_flags.hide_undo {
            self.overlays().undo_button().set_sensitive(!hide_undo);
        }
        if let Some(hide_redo) = widget_flags.hide_redo {
            self.overlays().redo_button().set_sensitive(!hide_redo);
        }
        if let Some(enable_text_preprocessing) = widget_flags.enable_text_preprocessing {
            canvas.set_text_preprocessing(enable_text_preprocessing);
        }
    }

    /// Get the active (selected) tab page.
    ///
    /// Panics if there is none, but this should never be the case,
    /// since a first one is added initially and the UI hides closing the last tab.
    pub(crate) fn active_tab_page(&self) -> adw::TabPage {
        self.imp()
            .overlays
            .tabview()
            .selected_page()
            .expect("there must always be one active tab")
    }

    /// Get the active (selected) tab page child.
    pub(crate) fn active_tab_wrapper(&self) -> RnCanvasWrapper {
        self.active_tab_page()
            .child()
            .downcast::<RnCanvasWrapper>()
            .unwrap()
    }

    /// adds the initial tab to the tabview
    fn add_initial_tab(&self) -> adw::TabPage {
        let wrapper = RnCanvasWrapper::new();
        if let Err(e) = wrapper
            .canvas()
            .load_engine_config_from_settings(&self.app_settings())
        {
            log::error!("failed to load engine config for initial tab, Err: {e:?}");
        }
        self.append_wrapper_new_tab(&wrapper)
    }

    /// Creates a new canvas wrapper without attaching it as a tab.
    pub(crate) fn new_canvas_wrapper(&self) -> RnCanvasWrapper {
        let engine_config = self
            .active_tab_wrapper()
            .canvas()
            .engine_ref()
            .extract_engine_config();
        let wrapper = RnCanvasWrapper::new();
        let mut widget_flags = wrapper
            .canvas()
            .engine_mut()
            .load_engine_config(engine_config, crate::env::pkg_data_dir().ok());
        widget_flags |= wrapper.canvas().engine_mut().doc_resize_to_fit_content();
        wrapper.canvas().update_rendering_current_viewport();
        self.handle_widget_flags(widget_flags, &wrapper.canvas());
        wrapper
    }

    /// Append the wrapper as a new tab and set it selected.
    pub(crate) fn append_wrapper_new_tab(&self, wrapper: &RnCanvasWrapper) -> adw::TabPage {
        // The tab page connections are handled in page_attached,
        // which is emitted when the page is added to the tabview.
        let page = self.overlays().tabview().append(wrapper);
        self.overlays().tabview().set_selected_page(&page);
        page
    }

    pub(crate) fn tabs_snapshot(&self) -> Vec<adw::TabPage> {
        self.overlays()
            .tabview()
            .pages()
            .snapshot()
            .into_iter()
            .map(|o| o.downcast::<adw::TabPage>().unwrap())
            .collect()
    }

    pub(crate) fn tabs_any_unsaved_changes(&self) -> bool {
        self.overlays()
            .tabview()
            .pages()
            .snapshot()
            .iter()
            .map(|o| {
                o.downcast_ref::<adw::TabPage>()
                    .unwrap()
                    .child()
                    .downcast_ref::<RnCanvasWrapper>()
                    .unwrap()
                    .canvas()
            })
            .any(|c| c.unsaved_changes())
    }

    pub(crate) fn tabs_query_file_opened(
        &self,
        input_file_path: impl AsRef<Path>,
    ) -> Option<adw::TabPage> {
        self.overlays()
            .tabview()
            .pages()
            .snapshot()
            .into_iter()
            .filter_map(|o| {
                let tab_page = o.downcast::<adw::TabPage>().unwrap();
                Some((
                    tab_page.clone(),
                    tab_page
                        .child()
                        .downcast_ref::<RnCanvasWrapper>()
                        .unwrap()
                        .canvas()
                        .output_file()?
                        .path()?,
                ))
            })
            .find(|(_, output_file_path)| {
                same_file::is_same_file(output_file_path, input_file_path.as_ref()).unwrap_or(false)
            })
            .map(|(found, _)| found)
    }

    /// Set all unselected tabs inactive.
    ///
    /// This clears the rendering and deinits the current pen of the engine in the tabs.
    ///
    /// To set a tab active again and reinit all necessary state, use `canvas.engine_mut().set_active(true)`.
    pub(crate) fn tabs_set_unselected_inactive(&self) {
        for inactive_page in self
            .overlays()
            .tabview()
            .pages()
            .snapshot()
            .into_iter()
            .map(|o| o.downcast::<adw::TabPage>().unwrap())
            .filter(|p| !p.is_selected())
        {
            let canvas = inactive_page
                .child()
                .downcast::<RnCanvasWrapper>()
                .unwrap()
                .canvas();
            // no need to handle the widget flags, since the tabs become inactive
            let _ = canvas.engine_mut().set_active(false);
        }
    }

    /// Request to close the given tab.
    ///
    /// This must then be followed up by close_tab_finish() with confirm = true to close the tab,
    /// or confirm = false to revert.
    pub(crate) fn close_tab_request(&self, tab_page: &adw::TabPage) {
        self.overlays().tabview().close_page(tab_page);
    }

    /// Complete a close_tab_request.
    ///
    /// Closes the given tab when confirm is true, else reverts so that close_tab_request() can be called again.
    pub(crate) fn close_tab_finish(&self, tab_page: &adw::TabPage, confirm: bool) {
        self.overlays()
            .tabview()
            .close_page_finish(tab_page, confirm);
    }

    pub(crate) fn refresh_titles(&self, active_tab: &RnCanvasWrapper) {
        let canvas = active_tab.canvas();

        // Titles
        let title = canvas.doc_title_display();
        let subtitle = canvas.doc_folderpath_display();

        self.set_title(Some(
            &(title.clone() + " - " + config::APP_NAME_CAPITALIZED),
        ));

        self.main_header()
            .main_title_unsaved_indicator()
            .set_visible(canvas.unsaved_changes());
        if canvas.unsaved_changes() {
            self.main_header()
                .main_title()
                .add_css_class("unsaved_changes");
        } else {
            self.main_header()
                .main_title()
                .remove_css_class("unsaved_changes");
        }

        self.main_header().main_title().set_title(&title);
        self.main_header().main_title().set_subtitle(&subtitle);
    }

    /// Open the file, with import dialogs when appropriate.
    ///
    /// When the file is a rnote save file, `rnote_file_new_tab` determines if a new tab is opened,
    /// or if it loads and overwrites the content of the current active one.
    pub(crate) async fn open_file_w_dialogs(
        &self,
        input_file: gio::File,
        target_pos: Option<na::Vector2<f64>>,
        rnote_file_new_tab: bool,
    ) {
        // Returns Ok(true) if file was imported, else Ok(false)
        async fn try_open_file(
            appwindow: &RnAppWindow,
            input_file: gio::File,
            target_pos: Option<na::Vector2<f64>>,
            rnote_file_new_tab: bool,
        ) -> anyhow::Result<bool> {
            let file_imported = match FileType::lookup_file_type(&input_file) {
                FileType::RnoteFile => {
                    let Some(input_file_path) = input_file.path() else {
                        return Err(anyhow::anyhow!("Could not open file: {input_file:?}, path returned None"));
                    };

                    // If the file is already opened in a tab, simply switch to it
                    if let Some(page) = appwindow.tabs_query_file_opened(input_file_path) {
                        appwindow.overlays().tabview().set_selected_page(&page);
                        false
                    } else {
                        let wrapper = if rnote_file_new_tab {
                            // a new tab for rnote files
                            appwindow.new_canvas_wrapper()
                        } else {
                            appwindow.active_tab_wrapper()
                        };
                        let (bytes, _) = input_file.load_bytes_future().await?;
                        wrapper
                            .canvas()
                            .load_in_rnote_bytes(bytes.to_vec(), input_file.path())
                            .await?;
                        if rnote_file_new_tab {
                            appwindow.append_wrapper_new_tab(&wrapper);
                        }
                        true
                    }
                }
                FileType::VectorImageFile => {
                    let canvas = appwindow.active_tab_wrapper().canvas();
                    let (bytes, _) = input_file.load_bytes_future().await?;
                    canvas
                        .load_in_vectorimage_bytes(bytes.to_vec(), target_pos)
                        .await?;
                    true
                }
                FileType::BitmapImageFile => {
                    let canvas = appwindow.active_tab_wrapper().canvas();
                    let (bytes, _) = input_file.load_bytes_future().await?;
                    canvas
                        .load_in_bitmapimage_bytes(bytes.to_vec(), target_pos)
                        .await?;
                    true
                }
                FileType::XoppFile => {
                    // a new tab for xopp file import
                    let wrapper = appwindow.new_canvas_wrapper();
                    let canvas = wrapper.canvas();
                    appwindow.overlays().progressbar_start_pulsing();
                    let file_imported =
                        dialogs::import::dialog_import_xopp_w_prefs(appwindow, &canvas, input_file)
                            .await?;
                    if file_imported {
                        appwindow.append_wrapper_new_tab(&wrapper);
                    }
                    file_imported
                }
                FileType::PdfFile => {
                    let canvas = appwindow.active_tab_wrapper().canvas();
                    dialogs::import::dialog_import_pdf_w_prefs(
                        appwindow, &canvas, input_file, target_pos,
                    )
                    .await?
                }
                FileType::Folder => {
                    if let Some(dir) = input_file.path() {
                        appwindow
                            .sidebar()
                            .workspacebrowser()
                            .workspacesbar()
                            .set_selected_workspace_dir(dir);
                    }
                    false
                }
                FileType::Unsupported => {
                    return Err(anyhow::anyhow!("tried to open unsupported file type"));
                }
            };
            Ok(file_imported)
        }

        self.overlays().progressbar_start_pulsing();
        match try_open_file(self, input_file, target_pos, rnote_file_new_tab).await {
            Ok(true) => {
                self.overlays().progressbar_finish();
            }
            Ok(false) => {
                self.overlays().progressbar_abort();
            }
            Err(e) => {
                self.overlays().progressbar_abort();
                log::error!("Opening file with dialogs failed, Err: {e:?}");
                self.overlays()
                    .dispatch_toast_error(&gettext("Opening file failed"));
            }
        }
    }

    /// Refresh the UI from the engine state from the given tab page.
    pub(crate) fn refresh_ui_from_engine(&self, active_tab: &RnCanvasWrapper) {
        let canvas = active_tab.canvas();

        // Avoids already borrowed
        let format = canvas.engine_ref().document.format;
        let doc_layout = canvas.engine_ref().document.layout;
        let pen_sounds = canvas.engine_ref().pen_sounds();
        let pen_style = canvas.engine_ref().penholder.current_pen_style_w_override();

        // Undo / redo
        let can_undo = canvas.engine_ref().can_undo();
        let can_redo = canvas.engine_ref().can_redo();

        self.overlays().undo_button().set_sensitive(can_undo);
        self.overlays().redo_button().set_sensitive(can_redo);

        // we change the state through the actions, because they themselves hold state. ( e.g. used to display tickboxes for boolean actions )
        adw::prelude::ActionGroupExt::activate_action(
            self,
            "doc-layout",
            Some(&doc_layout.to_string().to_variant()),
        );
        adw::prelude::ActionGroupExt::change_action_state(
            self,
            "pen-sounds",
            &pen_sounds.to_variant(),
        );
        adw::prelude::ActionGroupExt::change_action_state(
            self,
            "format-borders",
            &format.show_borders.to_variant(),
        );
        adw::prelude::ActionGroupExt::change_action_state(
            self,
            "pen-style",
            &pen_style.to_string().to_variant(),
        );

        // Current pen
        match pen_style {
            PenStyle::Brush => {
                self.overlays().brush_toggle().set_active(true);
                self.overlays()
                    .penssidebar()
                    .sidebar_stack()
                    .set_visible_child_name("brush_page");

                let style = canvas.engine_ref().pens_config.brush_config.style;
                match style {
                    BrushStyle::Marker => {
                        let stroke_color = canvas
                            .engine_ref()
                            .pens_config
                            .brush_config
                            .marker_options
                            .stroke_color
                            .unwrap_or(Color::TRANSPARENT);
                        let fill_color = canvas
                            .engine_ref()
                            .pens_config
                            .brush_config
                            .marker_options
                            .fill_color
                            .unwrap_or(Color::TRANSPARENT);
                        self.overlays()
                            .colorpicker()
                            .set_stroke_color(gdk::RGBA::from_compose_color(stroke_color));
                        self.overlays()
                            .colorpicker()
                            .set_fill_color(gdk::RGBA::from_compose_color(fill_color));
                    }
                    BrushStyle::Solid => {
                        let stroke_color = canvas
                            .engine_ref()
                            .pens_config
                            .brush_config
                            .solid_options
                            .stroke_color
                            .unwrap_or(Color::TRANSPARENT);
                        let fill_color = canvas
                            .engine_ref()
                            .pens_config
                            .brush_config
                            .solid_options
                            .fill_color
                            .unwrap_or(Color::TRANSPARENT);
                        self.overlays()
                            .colorpicker()
                            .set_stroke_color(gdk::RGBA::from_compose_color(stroke_color));
                        self.overlays()
                            .colorpicker()
                            .set_fill_color(gdk::RGBA::from_compose_color(fill_color));
                    }
                    BrushStyle::Textured => {
                        let stroke_color = canvas
                            .engine_ref()
                            .pens_config
                            .brush_config
                            .textured_options
                            .stroke_color
                            .unwrap_or(Color::TRANSPARENT);
                        self.overlays()
                            .colorpicker()
                            .set_stroke_color(gdk::RGBA::from_compose_color(stroke_color));
                    }
                }
            }
            PenStyle::Shaper => {
                self.overlays().shaper_toggle().set_active(true);
                self.overlays()
                    .penssidebar()
                    .sidebar_stack()
                    .set_visible_child_name("shaper_page");

                let style = canvas.engine_ref().pens_config.shaper_config.style;
                match style {
                    ShaperStyle::Smooth => {
                        let stroke_color = canvas
                            .engine_ref()
                            .pens_config
                            .shaper_config
                            .smooth_options
                            .stroke_color
                            .unwrap_or(Color::TRANSPARENT);
                        let fill_color = canvas
                            .engine_ref()
                            .pens_config
                            .shaper_config
                            .smooth_options
                            .fill_color
                            .unwrap_or(Color::TRANSPARENT);
                        self.overlays()
                            .colorpicker()
                            .set_stroke_color(gdk::RGBA::from_compose_color(stroke_color));
                        self.overlays()
                            .colorpicker()
                            .set_fill_color(gdk::RGBA::from_compose_color(fill_color));
                    }
                    ShaperStyle::Rough => {
                        let stroke_color = canvas
                            .engine_ref()
                            .pens_config
                            .shaper_config
                            .rough_options
                            .stroke_color
                            .unwrap_or(Color::TRANSPARENT);
                        let fill_color = canvas
                            .engine_ref()
                            .pens_config
                            .shaper_config
                            .rough_options
                            .fill_color
                            .unwrap_or(Color::TRANSPARENT);
                        self.overlays()
                            .colorpicker()
                            .set_stroke_color(gdk::RGBA::from_compose_color(stroke_color));
                        self.overlays()
                            .colorpicker()
                            .set_fill_color(gdk::RGBA::from_compose_color(fill_color));
                    }
                }
            }
            PenStyle::Typewriter => {
                self.overlays().typewriter_toggle().set_active(true);
                self.overlays()
                    .penssidebar()
                    .sidebar_stack()
                    .set_visible_child_name("typewriter_page");

                let text_color = canvas
                    .engine_ref()
                    .pens_config
                    .typewriter_config
                    .text_style
                    .color;
                self.overlays()
                    .colorpicker()
                    .set_stroke_color(gdk::RGBA::from_compose_color(text_color));
            }
            PenStyle::Eraser => {
                self.overlays().eraser_toggle().set_active(true);
                self.overlays()
                    .penssidebar()
                    .sidebar_stack()
                    .set_visible_child_name("eraser_page");
            }
            PenStyle::Selector => {
                self.overlays().selector_toggle().set_active(true);
                self.overlays()
                    .penssidebar()
                    .sidebar_stack()
                    .set_visible_child_name("selector_page");
            }
            PenStyle::Tools => {
                self.overlays().tools_toggle().set_active(true);
                self.overlays()
                    .penssidebar()
                    .sidebar_stack()
                    .set_visible_child_name("tools_page");
            }
        }

        self.overlays()
            .penssidebar()
            .brush_page()
            .refresh_ui(active_tab);
        self.overlays()
            .penssidebar()
            .shaper_page()
            .refresh_ui(active_tab);
        self.overlays()
            .penssidebar()
            .typewriter_page()
            .refresh_ui(active_tab);
        self.overlays()
            .penssidebar()
            .eraser_page()
            .refresh_ui(active_tab);
        self.overlays()
            .penssidebar()
            .selector_page()
            .refresh_ui(active_tab);
        self.overlays()
            .penssidebar()
            .tools_page()
            .refresh_ui(active_tab);
        self.sidebar().settings_panel().refresh_ui(active_tab);
        self.refresh_titles(active_tab);
    }

    /// Sync the state from the previous active tab and the current one. Used when the selected tab changes.
    pub(crate) fn sync_state_between_tabs(
        &self,
        prev_tab: &adw::TabPage,
        active_tab: &adw::TabPage,
    ) {
        if *prev_tab == *active_tab {
            return;
        }
        let prev_canvas_wrapper = prev_tab.child().downcast::<RnCanvasWrapper>().unwrap();
        let prev_canvas = prev_canvas_wrapper.canvas();
        let active_canvas_wrapper = active_tab.child().downcast::<RnCanvasWrapper>().unwrap();
        let active_canvas = active_canvas_wrapper.canvas();
        let mut widget_flags = WidgetFlags::default();

        // extra scope for engine borrow
        {
            let prev_engine = prev_canvas.engine_ref();
            let mut active_engine = active_canvas.engine_mut();

            active_engine.pens_config = prev_engine.pens_config.clone();
            active_engine.penholder.shortcuts = prev_engine.penholder.shortcuts.clone();
            active_engine.penholder.pen_mode_state = prev_engine.penholder.pen_mode_state.clone();
            widget_flags |=
                active_engine.change_pen_style(prev_engine.penholder.current_pen_style());
            // ensures a clean and initialized state for the current pen
            widget_flags |= active_engine.reinstall_pen_current_style();
            active_engine.import_prefs = prev_engine.import_prefs;
            active_engine.export_prefs = prev_engine.export_prefs;
            active_engine.set_pen_sounds(prev_engine.pen_sounds(), crate::env::pkg_data_dir().ok());
            active_engine.visual_debug = prev_engine.visual_debug;
        }

        self.handle_widget_flags(widget_flags, &active_canvas);
    }
}<|MERGE_RESOLUTION|>--- conflicted
+++ resolved
@@ -5,12 +5,8 @@
 
 // Imports
 use crate::{
-<<<<<<< HEAD
-    config, dialogs, RnApp, RnCanvas, RnCanvasWrapper, RnMainHeader, RnOverlays, RnSidebar,
-=======
-    config, FileType, RnApp, RnCanvas, RnCanvasWrapper, RnOverlays, RnSettingsPanel,
-    RnWorkspaceBrowser, {dialogs, RnMainHeader},
->>>>>>> ecd4712a
+    config, dialogs, FileType, RnApp, RnCanvas, RnCanvasWrapper, RnMainHeader, RnOverlays,
+    RnSettingsPanel, RnSidebar, RnWorkspaceBrowser,
 };
 use adw::{prelude::*, subclass::prelude::*};
 use gettextrs::gettext;
