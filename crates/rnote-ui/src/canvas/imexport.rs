--- conflicted
+++ resolved
@@ -224,16 +224,7 @@
         let rnote_bytes_receiver = self
             .engine_ref()
             .save_as_rnote_bytes(basename.to_string_lossy().to_string());
-<<<<<<< HEAD
-
-=======
-        let mut skip_set_output_file = false;
-        if let Some(output_file_path) = self.output_file().and_then(|f| f.path()) {
-            if crate::utils::paths_abs_eq(output_file_path, &file_path).unwrap_or(false) {
-                skip_set_output_file = true;
-            }
-        }
->>>>>>> 2e0d1482
+
         self.dismiss_output_file_modified_toast();
 
         let file_write_operation = async {
@@ -307,11 +298,9 @@
         };
         file_swap_operation.await?;
 
-<<<<<<< HEAD
         self.set_output_file(Some(gio::File::for_path(&file_path)));
-=======
         debug!("Saving file has finished successfully");
->>>>>>> 2e0d1482
+      
         self.set_unsaved_changes(false);
         self.set_save_in_progress(false);
 
