--- conflicted
+++ resolved
@@ -175,42 +175,6 @@
             }
         });
         let content = oneshot_receiver.await??;
-<<<<<<< HEAD
-
-        log::debug!(
-            "camera transform: {:?}",
-            self.engine_ref().camera.transform()
-        );
-        log::debug!(
-            "inverse camera transform: {:?}",
-            self.engine_ref().camera.transform().inverse()
-        );
-        log::debug!(
-            "offset: {:?}",
-            self.engine_ref()
-                .camera // Get camera
-                .transform() // Get camera position in surface coordinates
-                .inverse() // Inverse transform (?)
-                .transform_point(&na::Point2::from(Stroke::IMPORT_OFFSET_DEFAULT))
-                .coords
-        );
-
-        let pos = target_pos.unwrap_or_else(|| {
-            self.engine_ref()
-                .camera // Get camera
-                .transform() // Get camera position in surface coordinates
-                .inverse() // Inverse transform (?)
-                .transform_point(&na::Point2::from(Stroke::IMPORT_OFFSET_DEFAULT)) // Apply offset
-                .coords
-                .maxs(&na::vector![
-                    // Make sure that the position is on screen. If the calculated coords are smaller than the document position, paste it at the document position => top left corner
-                    self.engine_ref().document.x,
-                    self.engine_ref().document.y
-                ])
-        });
-
-=======
->>>>>>> b70a6e9f
         let widget_flags = self.engine_mut().insert_stroke_content(content, pos);
 
         self.emit_handle_widget_flags(widget_flags);
