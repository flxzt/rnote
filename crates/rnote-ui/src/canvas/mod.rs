--- conflicted
+++ resolved
@@ -712,7 +712,6 @@
     }
 
     #[allow(unused)]
-<<<<<<< HEAD
     pub(crate) fn recovery_in_progress(&self) -> bool {
         self.imp().recovery_in_progress.get()
     }
@@ -735,13 +734,6 @@
     }
 
     #[allow(unused)]
-    pub(crate) fn set_output_file(&self, output_file: Option<gio::File>) {
-        self.set_property("output-file", output_file.to_value());
-    }
-
-    #[allow(unused)]
-=======
->>>>>>> 08f383fc
     pub(crate) fn unsaved_changes(&self) -> bool {
         self.property::<bool>("unsaved-changes")
     }
