// Modules
mod penshortcutmodels;
mod penshortcutrow;

// Re-exports
pub(crate) use penshortcutrow::RnPenShortcutRow;
use rnote_compose::ext::Vector2Ext;
use rnote_engine::fileformats::rnoteformat::CompressionMethod;

// Imports
use crate::{RnAppWindow, RnCanvasWrapper, RnIconPicker, RnUnitEntry};
use adw::prelude::*;
use gettextrs::{gettext, pgettext};
use gtk4::{
    gdk, glib, glib::clone, subclass::prelude::*, Adjustment, Button, ColorDialogButton,
    CompositeTemplate, MenuButton, ScrolledWindow, StringList, ToggleButton, Widget,
};
use num_traits::ToPrimitive;
use rnote_compose::penevent::ShortcutKey;
use rnote_engine::document::background::PatternStyle;
use rnote_engine::document::format::{self, Format, PredefinedFormat};
use rnote_engine::document::Layout;
use rnote_engine::engine::CompressionLevel;
use rnote_engine::ext::GdkRGBAExt;
use std::cell::RefCell;

mod imp {
    use super::*;

    #[derive(Debug, Default, CompositeTemplate)]
    #[template(resource = "/com/github/flxzt/rnote/ui/settingspanel.ui")]
    pub(crate) struct RnSettingsPanel {
        pub(crate) temporary_format: RefCell<Format>,
        pub(crate) app_restart_toast_singleton: RefCell<Option<adw::Toast>>,

        #[template_child]
        pub(crate) settings_scroller: TemplateChild<ScrolledWindow>,
        #[template_child]
        pub(crate) general_autosave_row: TemplateChild<adw::SwitchRow>,
        #[template_child]
        pub(crate) general_autosave_interval_secs_row: TemplateChild<adw::SpinRow>,
        #[template_child]
        pub(crate) general_show_scrollbars_row: TemplateChild<adw::SwitchRow>,
        #[template_child]
        pub(crate) general_optimize_epd_row: TemplateChild<adw::SwitchRow>,
        #[template_child]
        pub(crate) general_inertial_scrolling_row: TemplateChild<adw::SwitchRow>,
        #[template_child]
        pub(crate) general_regular_cursor_picker: TemplateChild<RnIconPicker>,
        #[template_child]
        pub(crate) general_regular_cursor_picker_menubutton: TemplateChild<MenuButton>,
        #[template_child]
        pub(crate) general_show_drawing_cursor_row: TemplateChild<adw::SwitchRow>,
        #[template_child]
        pub(crate) general_drawing_cursor_picker_row: TemplateChild<adw::ActionRow>,
        #[template_child]
        pub(crate) general_drawing_cursor_picker: TemplateChild<RnIconPicker>,
        #[template_child]
        pub(crate) general_drawing_cursor_picker_menubutton: TemplateChild<MenuButton>,
        #[template_child]
        pub(crate) format_predefined_formats_row: TemplateChild<adw::ComboRow>,
        #[template_child]
        pub(crate) format_orientation_row: TemplateChild<adw::ActionRow>,
        #[template_child]
        pub(crate) format_orientation_portrait_toggle: TemplateChild<ToggleButton>,
        #[template_child]
        pub(crate) format_orientation_landscape_toggle: TemplateChild<ToggleButton>,
        #[template_child]
        pub(crate) format_width_row: TemplateChild<adw::ActionRow>,
        #[template_child]
        pub(crate) format_width_unitentry: TemplateChild<RnUnitEntry>,
        #[template_child]
        pub(crate) format_height_row: TemplateChild<adw::ActionRow>,
        #[template_child]
        pub(crate) format_height_unitentry: TemplateChild<RnUnitEntry>,
        #[template_child]
        pub(crate) format_dpi_row: TemplateChild<adw::SpinRow>,
        #[template_child]
        pub(crate) format_dpi_adj: TemplateChild<Adjustment>,
        #[template_child]
        pub(crate) format_revert_button: TemplateChild<Button>,
        #[template_child]
        pub(crate) format_apply_button: TemplateChild<Button>,
        #[template_child]
        pub(crate) doc_document_layout_row: TemplateChild<adw::ComboRow>,
        #[template_child]
        pub(crate) doc_format_border_color_button: TemplateChild<ColorDialogButton>,
        #[template_child]
        pub(crate) doc_background_color_button: TemplateChild<ColorDialogButton>,
        #[template_child]
        pub(crate) doc_background_patterns_row: TemplateChild<adw::ComboRow>,
        #[template_child]
        pub(crate) doc_background_pattern_color_button: TemplateChild<ColorDialogButton>,
        #[template_child]
        pub(crate) doc_background_pattern_width_unitentry: TemplateChild<RnUnitEntry>,
        #[template_child]
        pub(crate) doc_background_pattern_height_unitentry: TemplateChild<RnUnitEntry>,
        #[template_child]
        pub(crate) doc_background_pattern_invert_color_button: TemplateChild<Button>,
        #[template_child]
        pub(crate) doc_compression_level_row: TemplateChild<adw::ComboRow>,
        #[template_child]
        pub(crate) penshortcut_stylus_button_primary_row: TemplateChild<RnPenShortcutRow>,
        #[template_child]
        pub(crate) penshortcut_stylus_button_secondary_row: TemplateChild<RnPenShortcutRow>,
        #[template_child]
        pub(crate) penshortcut_mouse_button_secondary_row: TemplateChild<RnPenShortcutRow>,
        #[template_child]
        pub(crate) penshortcut_touch_two_finger_long_press_row: TemplateChild<RnPenShortcutRow>,
        #[template_child]
        pub(crate) penshortcut_keyboard_ctrl_space_row: TemplateChild<RnPenShortcutRow>,
        #[template_child]
        pub(crate) penshortcut_drawing_pad_button_0: TemplateChild<RnPenShortcutRow>,
        #[template_child]
        pub(crate) penshortcut_drawing_pad_button_1: TemplateChild<RnPenShortcutRow>,
        #[template_child]
        pub(crate) penshortcut_drawing_pad_button_2: TemplateChild<RnPenShortcutRow>,
        #[template_child]
        pub(crate) penshortcut_drawing_pad_button_3: TemplateChild<RnPenShortcutRow>,
    }

    #[glib::object_subclass]
    impl ObjectSubclass for RnSettingsPanel {
        const NAME: &'static str = "RnSettingsPanel";
        type Type = super::RnSettingsPanel;
        type ParentType = gtk4::Widget;

        fn class_init(klass: &mut Self::Class) {
            klass.bind_template();
        }

        fn instance_init(obj: &glib::subclass::InitializingObject<Self>) {
            obj.init_template();
        }
    }

    impl ObjectImpl for RnSettingsPanel {
        fn constructed(&self) {
            self.parent_constructed();
            let obj = self.obj();

            self.format_predefined_formats_row
                .connect_selected_item_notify(clone!(
                    #[weak(rename_to=settings_panel)]
                    obj,
                    move |_| {
                        settings_panel.imp().apply_predefined_format();
                    }
                ));

            self.format_orientation_portrait_toggle
                .connect_toggled(clone!(
                    #[weak(rename_to=settings_panel)]
                    obj,
                    move |toggle| {
                        if toggle.is_active()
                            && settings_panel.format_orientation()
                                != settings_panel.imp().temporary_format.borrow().orientation()
                        {
                            settings_panel.imp().swap_width_height();
                        }
                    }
                ));

            self.format_orientation_landscape_toggle
                .connect_toggled(clone!(
                    #[weak(rename_to=settings_panel)]
                    obj,
                    move |toggle| {
                        if toggle.is_active()
                            && settings_panel.format_orientation()
                                != settings_panel.imp().temporary_format.borrow().orientation()
                        {
                            settings_panel.imp().swap_width_height();
                        }
                    }
                ));

            self.format_width_unitentry.get().connect_notify_local(
                Some("value"),
                clone!(
                    #[weak(rename_to=settings_panel)]
                    obj,
                    move |entry, _| {
                        settings_panel
                            .imp()
                            .temporary_format
                            .borrow_mut()
                            .set_width(entry.value_in_px());
                        settings_panel.imp().update_orientation_toggles();
                    }
                ),
            );

            self.format_height_unitentry.get().connect_notify_local(
                Some("value"),
                clone!(
                    #[weak(rename_to=settings_panel)]
                    obj,
                    move |entry, _| {
                        settings_panel
                            .imp()
                            .temporary_format
                            .borrow_mut()
                            .set_height(entry.value_in_px());
                        settings_panel.imp().update_orientation_toggles();
                    }
                ),
            );

            self.format_dpi_adj.connect_value_changed(clone!(
                #[weak(rename_to=settings_panel)]
                obj,
                move |adj| {
                    let dpi = adj.value();
                    settings_panel
                        .imp()
                        .format_width_unitentry
                        .set_dpi_keep_value(dpi);
                    settings_panel
                        .imp()
                        .format_height_unitentry
                        .set_dpi_keep_value(dpi);
                    settings_panel
                        .imp()
                        .temporary_format
                        .borrow_mut()
                        .set_dpi(adj.value());
                }
            ));
        }

        fn dispose(&self) {
            self.dispose_template();
            while let Some(child) = self.obj().first_child() {
                child.unparent();
            }
        }
    }

    impl WidgetImpl for RnSettingsPanel {}

    impl RnSettingsPanel {
        fn update_orientation_toggles(&self) {
            let width = self.format_width_unitentry.value_in_px();
            let height = self.format_height_unitentry.value_in_px();
            let orientation = if width <= height {
                format::Orientation::Portrait
            } else {
                format::Orientation::Landscape
            };
            self.obj().set_format_orientation(orientation);
        }

        fn swap_width_height(&self) {
            let width = self.format_width_unitentry.value_in_px();
            let height = self.format_height_unitentry.value_in_px();
            self.temporary_format.borrow_mut().set_width(height);
            self.temporary_format.borrow_mut().set_height(width);
            self.format_width_unitentry.set_value_in_px(height);
            self.format_height_unitentry.set_value_in_px(width);
        }

        fn apply_predefined_format(&self) {
            let predefined_format = self.obj().format_predefined_format();
            let orientation = self.temporary_format.borrow().orientation();

            if let Some(predefined_size_mm) = predefined_format.size_mm(orientation) {
                // reset to mm as default for presets
                self.format_width_unitentry
                    .get()
                    .set_unit(format::MeasureUnit::Mm);
                self.format_height_unitentry
                    .get()
                    .set_unit(format::MeasureUnit::Mm);
                self.format_width_unitentry
                    .get()
                    .set_value(predefined_size_mm[0]);
                self.format_height_unitentry
                    .get()
                    .set_value(predefined_size_mm[1]);
            }

            match predefined_format {
                PredefinedFormat::Custom => {
                    self.format_width_row.set_sensitive(true);
                    self.format_height_row.set_sensitive(true);
                }
                _ => {
                    self.format_width_row.set_sensitive(false);
                    self.format_height_row.set_sensitive(false);
                }
            };
        }
    }
}

glib::wrapper! {
    pub(crate) struct RnSettingsPanel(ObjectSubclass<imp::RnSettingsPanel>)
    @extends Widget;
}

impl Default for RnSettingsPanel {
    fn default() -> Self {
        Self::new()
    }
}

impl RnSettingsPanel {
    pub(crate) fn new() -> Self {
        glib::Object::new()
    }

    pub(crate) fn format_predefined_format(&self) -> PredefinedFormat {
        PredefinedFormat::try_from(self.imp().format_predefined_formats_row.get().selected())
            .unwrap()
    }

    pub(crate) fn set_format_predefined_format_variant(
        &self,
        predefined_format: format::PredefinedFormat,
    ) {
        let position = predefined_format.to_u32().unwrap();

        self.imp()
            .format_predefined_formats_row
            .get()
            .set_selected(position);
    }

    pub(crate) fn background_pattern(&self) -> PatternStyle {
        PatternStyle::try_from(self.imp().doc_background_patterns_row.get().selected()).unwrap()
    }

    pub(crate) fn set_background_pattern(&self, pattern: PatternStyle) {
        let position = pattern.to_u32().unwrap();

        self.imp()
            .doc_background_patterns_row
            .get()
            .set_selected(position);
    }

    #[allow(unused)]
    pub(crate) fn format_orientation(&self) -> format::Orientation {
        if self.imp().format_orientation_portrait_toggle.is_active() {
            format::Orientation::Portrait
        } else {
            format::Orientation::Landscape
        }
    }

    pub(crate) fn set_format_orientation(&self, orientation: format::Orientation) {
        if orientation == format::Orientation::Portrait {
            self.imp()
                .format_orientation_portrait_toggle
                .set_active(true);
        } else {
            self.imp()
                .format_orientation_landscape_toggle
                .set_active(true);
        }
    }

    pub(crate) fn settings_scroller(&self) -> ScrolledWindow {
        self.imp().settings_scroller.clone()
    }

    pub(crate) fn general_regular_cursor_picker(&self) -> RnIconPicker {
        self.imp().general_regular_cursor_picker.clone()
    }

    pub(crate) fn general_show_drawing_cursor_row(&self) -> adw::SwitchRow {
        self.imp().general_show_drawing_cursor_row.clone()
    }

    pub(crate) fn general_drawing_cursor_picker(&self) -> RnIconPicker {
        self.imp().general_drawing_cursor_picker.clone()
    }

    pub(crate) fn general_show_scrollbars_row(&self) -> adw::SwitchRow {
        self.imp().general_show_scrollbars_row.clone()
    }

    pub(crate) fn general_inertial_scrolling_row(&self) -> adw::SwitchRow {
        self.imp().general_inertial_scrolling_row.clone()
    }

    pub(crate) fn document_layout(&self) -> Layout {
        Layout::try_from(self.imp().doc_document_layout_row.get().selected()).unwrap()
    }

    pub(crate) fn set_document_layout(&self, layout: &Layout) {
        self.imp()
            .doc_document_layout_row
            .set_selected(layout.to_u32().unwrap());
    }

    pub(crate) fn refresh_ui(&self, active_tab: &RnCanvasWrapper) {
        self.refresh_general_ui(active_tab);
        self.refresh_format_ui(active_tab);
        self.refresh_doc_ui(active_tab);
        self.refresh_shortcuts_ui(active_tab);
    }

    fn refresh_general_ui(&self, active_tab: &RnCanvasWrapper) {
        let imp = self.imp();
        let canvas = active_tab.canvas();

        let format_border_color = canvas.engine_ref().document.format.border_color;
        let optimize_epd = canvas.engine_ref().optimize_epd();

        imp.doc_format_border_color_button
            .set_rgba(&gdk::RGBA::from_compose_color(format_border_color));

        imp.general_optimize_epd_row.set_active(optimize_epd);
    }

    fn refresh_format_ui(&self, active_tab: &RnCanvasWrapper) {
        let imp = self.imp();
        let canvas = active_tab.canvas();
        let format = canvas.engine_ref().document.format;
        *self.imp().temporary_format.borrow_mut() = format;

        self.set_format_predefined_format_variant(format::PredefinedFormat::Custom);
        self.set_format_orientation(format.orientation());
        imp.format_dpi_adj.set_value(format.dpi());
        imp.format_width_unitentry.set_dpi(format.dpi());
        imp.format_width_unitentry.set_value_in_px(format.width());
        imp.format_height_unitentry.set_dpi(format.dpi());
        imp.format_height_unitentry.set_value_in_px(format.height());
    }

    fn refresh_doc_ui(&self, active_tab: &RnCanvasWrapper) {
        let imp = self.imp();
        let canvas = active_tab.canvas();
        let background = canvas.engine_ref().document.background;
        let format = canvas.engine_ref().document.format;
        let document_layout = canvas.engine_ref().document.layout;
        let compression = canvas.engine_ref().save_prefs.compression;

        imp.doc_background_color_button
            .set_rgba(&gdk::RGBA::from_compose_color(background.color));
        self.set_background_pattern(background.pattern);
        imp.doc_background_pattern_color_button
            .set_rgba(&gdk::RGBA::from_compose_color(background.pattern_color));
        imp.doc_background_pattern_width_unitentry
            .set_dpi(format.dpi());
        imp.doc_background_pattern_width_unitentry
            .set_value_in_px(background.pattern_size[0]);
        imp.doc_background_pattern_height_unitentry
            .set_dpi(format.dpi());
        imp.doc_background_pattern_height_unitentry
            .set_value_in_px(background.pattern_size[1]);
        self.set_document_layout(&document_layout);
        // set the compression level row to invisible if CompressionMethod is None
        imp.doc_compression_level_row
            .set_visible(!matches!(compression, CompressionMethod::None));

        match compression.get_compression_level() {
            CompressionLevel::None => (),
            other => imp
                .doc_compression_level_row
                .set_selected(other.to_u32().unwrap()),
        }
    }

    fn refresh_shortcuts_ui(&self, active_tab: &RnCanvasWrapper) {
        let imp = self.imp();
        let canvas = active_tab.canvas();
        let current_shortcuts = canvas.engine_ref().penholder.list_current_shortcuts();

        current_shortcuts
            .into_iter()
            .for_each(|(key, action)| match key {
                ShortcutKey::StylusPrimaryButton => {
                    imp.penshortcut_stylus_button_primary_row.set_action(action);
                }
                ShortcutKey::StylusSecondaryButton => {
                    imp.penshortcut_stylus_button_secondary_row
                        .set_action(action);
                }
                ShortcutKey::MouseSecondaryButton => {
                    imp.penshortcut_mouse_button_secondary_row
                        .set_action(action);
                }
                ShortcutKey::TouchTwoFingerLongPress => {
                    imp.penshortcut_touch_two_finger_long_press_row
                        .set_action(action);
                }
                ShortcutKey::KeyboardCtrlSpace => {
                    imp.penshortcut_keyboard_ctrl_space_row.set_action(action);
                }
                ShortcutKey::DrawingPadButton0 => {
                    imp.penshortcut_drawing_pad_button_0.set_action(action);
                }
                ShortcutKey::DrawingPadButton1 => {
                    imp.penshortcut_drawing_pad_button_1.set_action(action);
                }
                ShortcutKey::DrawingPadButton2 => {
                    imp.penshortcut_drawing_pad_button_2.set_action(action);
                }
                ShortcutKey::DrawingPadButton3 => {
                    imp.penshortcut_drawing_pad_button_3.set_action(action);
                }
            });
    }

    pub(crate) fn init(&self, appwindow: &RnAppWindow) {
        self.setup_general(appwindow);
        self.setup_format(appwindow);
        self.setup_doc(appwindow);
        self.setup_shortcuts(appwindow);
    }

    fn setup_general(&self, appwindow: &RnAppWindow) {
        let imp = self.imp();

        // autosave enable row
        imp.general_autosave_row
            .bind_property("active", appwindow, "autosave")
            .sync_create()
            .bidirectional()
            .build();

        imp.general_autosave_row
            .get()
            .bind_property(
                "active",
                &*imp.general_autosave_interval_secs_row,
                "sensitive",
            )
            .sync_create()
            .build();

        imp.general_autosave_interval_secs_row
            .get()
            .bind_property("value", appwindow, "autosave-interval-secs")
            .transform_to(|_, val: f64| Some((val.round() as u32).to_value()))
            .transform_from(|_, val: u32| Some(f64::from(val).to_value()))
            .sync_create()
            .bidirectional()
            .build();

        let set_overlays_margins = |appwindow: &RnAppWindow, row_active: bool| {
            let (m1, m2) = if row_active { (18, 72) } else { (9, 63) };
            appwindow.overlays().colorpicker().set_margin_top(m1);
            appwindow.overlays().penpicker().set_margin_bottom(m1);
            appwindow.overlays().sidebar_box().set_margin_start(m1);
            appwindow.overlays().sidebar_box().set_margin_end(m1);
            appwindow.overlays().sidebar_box().set_margin_top(m2);
            appwindow.overlays().sidebar_box().set_margin_bottom(m2);
        };
        // set on init
        set_overlays_margins(appwindow, imp.general_show_scrollbars_row.is_active());
        // and on change
        imp.general_show_scrollbars_row
            .connect_active_notify(clone!(
                #[weak]
                appwindow,
                move |row| {
                    set_overlays_margins(&appwindow, row.is_active());
                }
            ));

        imp.general_optimize_epd_row
            .bind_property(
                "active",
                &appwindow.overlays().colorpicker().active_color_label(),
                "visible",
            )
            .sync_create()
            .build();

        imp.general_optimize_epd_row.connect_active_notify(clone!(
            #[weak]
            appwindow,
            move |row| {
                appwindow
                    .active_tab_wrapper()
                    .canvas()
                    .engine_mut()
                    .set_optimize_epd(row.is_active());
            }
        ));

        // Regular cursor picker
        imp.general_regular_cursor_picker.set_list(
            StringList::new(CURSORS_LIST),
            Some(cursors_list_to_display_name),
            true,
        );

        imp.general_regular_cursor_picker
            .bind_property(
                "picked",
                &*imp.general_regular_cursor_picker_menubutton,
                "icon-name",
            )
            .sync_create()
            .build();

        // insensitive picker when drawing cursor is hidden
        imp.general_show_drawing_cursor_row
            .bind_property(
                "active",
                &*imp.general_drawing_cursor_picker_row,
                "sensitive",
            )
            .sync_create()
            .build();

        // Drawing cursor picker
        imp.general_drawing_cursor_picker.set_list(
            StringList::new(CURSORS_LIST),
            Some(cursors_list_to_display_name),
            true,
        );

        imp.general_drawing_cursor_picker
            .bind_property(
                "picked",
                &*imp.general_drawing_cursor_picker_menubutton,
                "icon-name",
            )
            .sync_create()
            .build();

        imp.general_inertial_scrolling_row
            .connect_active_notify(clone!(
                #[weak(rename_to=settingspanel)]
                self,
                #[weak]
                appwindow,
                move |row| {
                    if !row.is_active() {
                        appwindow.overlays().dispatch_toast_text_singleton(
                            &gettext("Application restart is required"),
                            None,
                            &mut settingspanel.imp().app_restart_toast_singleton.borrow_mut(),
                        );
                    }
                }
            ));
    }

    fn setup_format(&self, appwindow: &RnAppWindow) {
        let imp = self.imp();

        // revert format
        imp.format_revert_button.get().connect_clicked(clone!(
            #[weak(rename_to=settings_panel)]
            self,
            #[weak]
            appwindow,
            move |_format_revert_button| {
                settings_panel.revert_format(&appwindow);
            }
        ));

        // Apply format
        imp.format_apply_button.get().connect_clicked(clone!(
            #[weak(rename_to=settingspanel)]
            self,
            #[weak]
            appwindow,
            move |_| {
                settingspanel.apply_format(&appwindow);
            }
        ));
    }

    fn setup_doc(&self, appwindow: &RnAppWindow) {
        let imp = self.imp();

        imp.doc_format_border_color_button
            .connect_rgba_notify(clone!(
                #[weak(rename_to=settingspanel)]
                self,
                #[weak]
                appwindow,
                move |button| {
                    let format_border_color = button.rgba().into_compose_color();
                    let canvas = appwindow.active_tab_wrapper().canvas();

                    // Because the format border color is applied immediately to the engine,
                    // we need to update the temporary format too.
                    settingspanel
                        .imp()
                        .temporary_format
                        .borrow_mut()
                        .border_color = format_border_color;
                    let current_color = canvas.engine_ref().document.format.border_color;

                    if !current_color.approx_eq_f32(format_border_color) {
                        canvas.engine_mut().document.format.border_color = format_border_color;
                        let mut widget_flags =
                            canvas.engine_mut().update_rendering_current_viewport();
                        widget_flags.store_modified = true;
                        appwindow.handle_widget_flags(widget_flags, &canvas);
                    }
                }
            ));

        imp.doc_background_color_button.connect_rgba_notify(clone!(
            #[weak]
            appwindow,
            move |button| {
                let background_color = button.rgba().into_compose_color();
                let canvas = appwindow.active_tab_wrapper().canvas();

                if !canvas
                    .engine_ref()
                    .document
                    .background
                    .color
                    .approx_eq_f32(background_color)
                {
                    canvas.engine_mut().document.background.color = background_color;
                    let mut widget_flags = canvas.engine_mut().background_rendering_regenerate();
                    widget_flags.store_modified = true;
                    appwindow.handle_widget_flags(widget_flags, &canvas);
                }
            }
        ));

        imp.doc_document_layout_row
            .get()
            .connect_selected_item_notify(clone!(
                #[weak(rename_to=settings_panel)]
                self,
                #[weak]
                appwindow,
                move |_| {
                    let document_layout = settings_panel.document_layout();
                    let canvas = appwindow.active_tab_wrapper().canvas();

                    appwindow
                        .main_header()
                        .canvasmenu()
                        .fixedsize_quickactions_box()
                        .set_sensitive(document_layout == Layout::FixedSize);

                    if canvas.engine_ref().document.layout != document_layout {
                        let mut widget_flags = canvas.engine_mut().set_doc_layout(document_layout);
                        widget_flags.store_modified = true;
                        appwindow.handle_widget_flags(widget_flags, &canvas);
                    }
                }
            ));

        imp.doc_background_patterns_row
            .get()
            .connect_selected_item_notify(clone!(
                #[weak(rename_to=settings_panel)]
                self,
                #[weak]
                appwindow,
                move |_| {
                    let pattern = settings_panel.background_pattern();
                    let canvas = appwindow.active_tab_wrapper().canvas();

                    match pattern {
                        PatternStyle::None => {
                            settings_panel
                                .imp()
                                .doc_background_pattern_width_unitentry
                                .set_sensitive(false);
                            settings_panel
                                .imp()
                                .doc_background_pattern_height_unitentry
                                .set_sensitive(false);
                        }
                        PatternStyle::Lines => {
                            settings_panel
                                .imp()
                                .doc_background_pattern_width_unitentry
                                .set_sensitive(false);
                            settings_panel
                                .imp()
                                .doc_background_pattern_height_unitentry
                                .set_sensitive(true);
                        }
                        PatternStyle::Grid => {
                            settings_panel
                                .imp()
                                .doc_background_pattern_width_unitentry
                                .set_sensitive(true);
                            settings_panel
                                .imp()
                                .doc_background_pattern_height_unitentry
                                .set_sensitive(true);
                        }
                        PatternStyle::Dots => {
                            settings_panel
                                .imp()
                                .doc_background_pattern_width_unitentry
                                .set_sensitive(true);
                            settings_panel
                                .imp()
                                .doc_background_pattern_height_unitentry
                                .set_sensitive(true);
                        }
                        PatternStyle::IsometricGrid => {
                            settings_panel
                                .imp()
                                .doc_background_pattern_width_unitentry
                                .set_sensitive(false);
                            settings_panel
                                .imp()
                                .doc_background_pattern_height_unitentry
                                .set_sensitive(true);
                        }
                        PatternStyle::IsometricDots => {
                            settings_panel
                                .imp()
                                .doc_background_pattern_width_unitentry
                                .set_sensitive(false);
                            settings_panel
                                .imp()
                                .doc_background_pattern_height_unitentry
                                .set_sensitive(true);
                        }
                    }

                    if canvas.engine_ref().document.background.pattern != pattern {
                        canvas.engine_mut().document.background.pattern = pattern;
                        let mut widget_flags =
                            canvas.engine_mut().background_rendering_regenerate();
                        widget_flags.store_modified = true;
                        appwindow.handle_widget_flags(widget_flags, &canvas);
                    }
                }
            ));

        imp.doc_background_pattern_color_button
            .connect_rgba_notify(clone!(
                #[weak]
                appwindow,
                move |button| {
                    let canvas = appwindow.active_tab_wrapper().canvas();
                    let pattern_color = button.rgba().into_compose_color();

                    if !canvas
                        .engine_ref()
                        .document
                        .background
                        .pattern_color
                        .approx_eq_f32(pattern_color)
                    {
                        canvas.engine_mut().document.background.pattern_color = pattern_color;
                        let mut widget_flags =
                            canvas.engine_mut().background_rendering_regenerate();
                        widget_flags.store_modified = true;
                        appwindow.handle_widget_flags(widget_flags, &canvas);
                    }
                }
            ));

        imp.doc_background_pattern_width_unitentry
            .get()
            .connect_notify_local(
                Some("value"),
                clone!(
                    #[weak]
                    appwindow,
                    move |unit_entry, _| {
                        let canvas = appwindow.active_tab_wrapper().canvas();
                        let mut pattern_size = canvas.engine_ref().document.background.pattern_size;
                        pattern_size[0] = unit_entry.value_in_px();

                        if !canvas
                            .engine_ref()
                            .document
                            .background
                            .pattern_size
                            .approx_eq(&pattern_size)
                        {
                            canvas.engine_mut().document.background.pattern_size = pattern_size;
                            let mut widget_flags =
                                canvas.engine_mut().background_rendering_regenerate();
                            widget_flags.store_modified = true;
                            appwindow.handle_widget_flags(widget_flags, &canvas);
                        }
                    }
                ),
            );

        imp.doc_background_pattern_height_unitentry
            .get()
            .connect_notify_local(
                Some("value"),
                clone!(
                    #[weak]
                    appwindow,
                    move |unit_entry, _| {
                        let canvas = appwindow.active_tab_wrapper().canvas();
                        let mut pattern_size = canvas.engine_ref().document.background.pattern_size;
                        pattern_size[1] = unit_entry.value_in_px();

                        if !canvas
                            .engine_ref()
                            .document
                            .background
                            .pattern_size
                            .approx_eq(&pattern_size)
                        {
                            canvas.engine_mut().document.background.pattern_size = pattern_size;
                            let mut widget_flags =
                                canvas.engine_mut().background_rendering_regenerate();
                            widget_flags.store_modified = true;
                            appwindow.handle_widget_flags(widget_flags, &canvas);
                        }
                    }
                ),
            );

<<<<<<< HEAD
        imp.doc_background_pattern_invert_color_button.get().connect_clicked(
                clone!(@weak self as settings_panel, @weak appwindow => move |_| {
=======
        imp.background_pattern_invert_color_button
            .get()
            .connect_clicked(clone!(
                #[weak]
                appwindow,
                move |_| {
>>>>>>> f51a90f5
                    let canvas = appwindow.active_tab_wrapper().canvas();

                    let mut widget_flags = {
                        let mut engine = canvas.engine_mut();
                        engine.document.background.color = engine
                            .document
                            .background
                            .color
                            .to_inverted_brightness_color();
                        engine.document.background.pattern_color = engine
                            .document
                            .background
                            .pattern_color
                            .to_inverted_brightness_color();
                        engine.document.format.border_color = engine
                            .document
                            .format
                            .border_color
                            .to_inverted_brightness_color();
                        engine.background_rendering_regenerate()
                    };

                    widget_flags.refresh_ui = true;
                    widget_flags.store_modified = true;
                    appwindow.handle_widget_flags(widget_flags, &canvas);
<<<<<<< HEAD
                }),
            );

        imp.doc_compression_level_row.get().connect_selected_item_notify(clone!(@weak self as settings_panel, @weak appwindow => move |_| {
            let canvas = appwindow.active_tab_wrapper().canvas();
            let compression_level = CompressionLevel::try_from(settings_panel.imp().doc_compression_level_row.get().selected()).unwrap();
            canvas.engine_mut().save_prefs.compression.set_compression_level(compression_level);
        }));
=======
                }
            ));
>>>>>>> f51a90f5
    }

    fn setup_shortcuts(&self, appwindow: &RnAppWindow) {
        let imp = self.imp();
        let penshortcut_stylus_button_primary_row = imp.penshortcut_stylus_button_primary_row.get();
        let penshortcut_stylus_button_secondary_row =
            imp.penshortcut_stylus_button_secondary_row.get();
        let penshortcut_mouse_button_secondary_row =
            imp.penshortcut_mouse_button_secondary_row.get();
        let penshortcut_touch_two_finger_long_press_row =
            imp.penshortcut_touch_two_finger_long_press_row.get();
        let penshortcut_keyboard_ctrl_space_row = imp.penshortcut_keyboard_ctrl_space_row.get();
        let penshortcut_drawing_pad_button_0 = imp.penshortcut_drawing_pad_button_0.get();
        let penshortcut_drawing_pad_button_1 = imp.penshortcut_drawing_pad_button_1.get();
        let penshortcut_drawing_pad_button_2 = imp.penshortcut_drawing_pad_button_2.get();
        let penshortcut_drawing_pad_button_3 = imp.penshortcut_drawing_pad_button_3.get();

        imp.penshortcut_stylus_button_primary_row.connect_local(
            "action-changed",
            false,
            clone!(
                #[weak]
                penshortcut_stylus_button_primary_row,
                #[weak]
                appwindow,
                #[upgrade_or]
                None,
                move |_values| {
                    let action = penshortcut_stylus_button_primary_row.action();
                    appwindow
                        .active_tab_wrapper()
                        .canvas()
                        .engine_mut()
                        .penholder
                        .register_shortcut(ShortcutKey::StylusPrimaryButton, action);
                    None
                }
            ),
        );

        imp.penshortcut_stylus_button_secondary_row.connect_local(
            "action-changed",
            false,
            clone!(
                #[weak]
                penshortcut_stylus_button_secondary_row,
                #[weak]
                appwindow,
                #[upgrade_or]
                None,
                move |_values| {
                    let action = penshortcut_stylus_button_secondary_row.action();
                    appwindow
                        .active_tab_wrapper()
                        .canvas()
                        .engine_mut()
                        .penholder
                        .register_shortcut(ShortcutKey::StylusSecondaryButton, action);
                    None
                }
            ),
        );

        imp.penshortcut_mouse_button_secondary_row.connect_local(
            "action-changed",
            false,
            clone!(
                #[weak]
                penshortcut_mouse_button_secondary_row,
                #[weak]
                appwindow,
                #[upgrade_or]
                None,
                move |_values| {
                    let action = penshortcut_mouse_button_secondary_row.action();
                    appwindow
                        .active_tab_wrapper()
                        .canvas()
                        .engine_mut()
                        .penholder
                        .register_shortcut(ShortcutKey::MouseSecondaryButton, action);
                    None
                }
            ),
        );

        imp.penshortcut_touch_two_finger_long_press_row
            .connect_local(
                "action-changed",
                false,
                clone!(
                    #[weak]
                    penshortcut_touch_two_finger_long_press_row,
                    #[weak]
                    appwindow,
                    #[upgrade_or]
                    None,
                    move |_values| {
                        let action = penshortcut_touch_two_finger_long_press_row.action();
                        appwindow
                            .active_tab_wrapper()
                            .canvas()
                            .engine_mut()
                            .penholder
                            .register_shortcut(ShortcutKey::TouchTwoFingerLongPress, action);
                        None
                    }
                ),
            );

        imp.penshortcut_keyboard_ctrl_space_row.connect_local(
            "action-changed",
            false,
            clone!(
                #[weak]
                penshortcut_keyboard_ctrl_space_row,
                #[weak]
                appwindow,
                #[upgrade_or]
                None,
                move |_values| {
                    let action = penshortcut_keyboard_ctrl_space_row.action();
                    appwindow
                        .active_tab_wrapper()
                        .canvas()
                        .engine_mut()
                        .penholder
                        .register_shortcut(ShortcutKey::KeyboardCtrlSpace, action);
                    None
                }
            ),
        );

        imp.penshortcut_drawing_pad_button_0.connect_local(
            "action-changed",
            false,
            clone!(
                #[weak]
                penshortcut_drawing_pad_button_0,
                #[weak]
                appwindow,
                #[upgrade_or]
                None,
                move |_values| {
                    let action = penshortcut_drawing_pad_button_0.action();
                    appwindow
                        .active_tab_wrapper()
                        .canvas()
                        .engine_mut()
                        .penholder
                        .register_shortcut(ShortcutKey::DrawingPadButton0, action);
                    None
                }
            ),
        );

        imp.penshortcut_drawing_pad_button_1.connect_local(
            "action-changed",
            false,
            clone!(
                #[weak]
                penshortcut_drawing_pad_button_1,
                #[weak]
                appwindow,
                #[upgrade_or]
                None,
                move |_values| {
                    let action = penshortcut_drawing_pad_button_1.action();
                    appwindow
                        .active_tab_wrapper()
                        .canvas()
                        .engine_mut()
                        .penholder
                        .register_shortcut(ShortcutKey::DrawingPadButton1, action);
                    None
                }
            ),
        );

        imp.penshortcut_drawing_pad_button_2.connect_local(
            "action-changed",
            false,
            clone!(
                #[weak]
                penshortcut_drawing_pad_button_2,
                #[weak]
                appwindow,
                #[upgrade_or]
                None,
                move |_values| {
                    let action = penshortcut_drawing_pad_button_2.action();
                    appwindow
                        .active_tab_wrapper()
                        .canvas()
                        .engine_mut()
                        .penholder
                        .register_shortcut(ShortcutKey::DrawingPadButton2, action);
                    None
                }
            ),
        );

        imp.penshortcut_drawing_pad_button_3.connect_local(
            "action-changed",
            false,
            clone!(
                #[weak]
                penshortcut_drawing_pad_button_3,
                #[weak]
                appwindow,
                #[upgrade_or]
                None,
                move |_values| {
                    let action = penshortcut_drawing_pad_button_3.action();
                    appwindow
                        .active_tab_wrapper()
                        .canvas()
                        .engine_mut()
                        .penholder
                        .register_shortcut(ShortcutKey::DrawingPadButton3, action);
                    None
                }
            ),
        );
    }

    fn revert_format(&self, appwindow: &RnAppWindow) {
        let imp = self.imp();
        let canvas = appwindow.active_tab_wrapper().canvas();
        *imp.temporary_format.borrow_mut() = canvas.engine_ref().document.format;
        let revert_format = canvas.engine_ref().document.format;

        self.set_format_predefined_format_variant(format::PredefinedFormat::Custom);
        imp.format_dpi_adj.set_value(revert_format.dpi());
        imp.format_width_unitentry.set_dpi(revert_format.dpi());
        imp.format_width_unitentry
            .set_value_in_px(revert_format.width());
        imp.format_height_unitentry.set_dpi(revert_format.dpi());
        imp.format_height_unitentry
            .set_value_in_px(revert_format.height());
    }

    fn apply_format(&self, appwindow: &RnAppWindow) {
        let imp = self.imp();
        let canvas = appwindow.active_tab_wrapper().canvas();
        let temporary_format = *imp.temporary_format.borrow();

        imp.doc_background_pattern_width_unitentry
            .set_dpi_keep_value(temporary_format.dpi());
        imp.doc_background_pattern_height_unitentry
            .set_dpi_keep_value(temporary_format.dpi());

        canvas.engine_mut().document.format = temporary_format;
        let mut widget_flags = canvas.engine_mut().doc_resize_to_fit_content();
        widget_flags.store_modified = true;
        appwindow.handle_widget_flags(widget_flags, &canvas);
    }
}

const CURSORS_LIST: &[&str] = &[
    "cursor-crosshair-small",
    "cursor-crosshair-medium",
    "cursor-crosshair-large",
    "cursor-dot-small",
    "cursor-dot-medium",
    "cursor-dot-large",
    "cursor-teardrop-nw-small",
    "cursor-teardrop-nw-medium",
    "cursor-teardrop-nw-large",
    "cursor-teardrop-ne-small",
    "cursor-teardrop-ne-medium",
    "cursor-teardrop-ne-large",
    "cursor-teardrop-n-small",
    "cursor-teardrop-n-medium",
    "cursor-teardrop-n-large",
    "cursor-beam-small",
    "cursor-beam-medium",
    "cursor-beam-large",
];

fn cursors_list_to_display_name(icon_name: &str) -> String {
    match icon_name {
        "cursor-crosshair-small" => pgettext("a cursor type", "Crosshair (Small)"),
        "cursor-crosshair-medium" => pgettext("a cursor type", "Crosshair (Medium)"),
        "cursor-crosshair-large" => pgettext("a cursor type", "Crosshair (Large)"),
        "cursor-dot-small" => pgettext("a cursor type", "Dot (Small)"),
        "cursor-dot-medium" => pgettext("a cursor type", "Dot (Medium)"),
        "cursor-dot-large" => pgettext("a cursor type", "Dot (Large)"),
        "cursor-teardrop-nw-small" => pgettext("a cursor type", "Teardrop North-West (Small)"),
        "cursor-teardrop-nw-medium" => pgettext("a cursor type", "Teardrop North-West (Medium)"),
        "cursor-teardrop-nw-large" => pgettext("a cursor type", "Teardrop North-West (Large)"),
        "cursor-teardrop-ne-small" => pgettext("a cursor type", "Teardrop North-East (Small)"),
        "cursor-teardrop-ne-medium" => pgettext("a cursor type", "Teardrop North-East (Medium)"),
        "cursor-teardrop-ne-large" => pgettext("a cursor type", "Teardrop North-East (Large)"),
        "cursor-teardrop-n-small" => pgettext("a cursor type", "Teardrop North (Small)"),
        "cursor-teardrop-n-medium" => pgettext("a cursor type", "Teardrop North (Medium)"),
        "cursor-teardrop-n-large" => pgettext("a cursor type", "Teardrop North (Large)"),
        "cursor-beam-small" => pgettext("a cursor type", "Beam (Small)"),
        "cursor-beam-medium" => pgettext("a cursor type", "Beam (Medium)"),
        "cursor-beam-large" => pgettext("a cursor type", "Beam (Large)"),
        _ => unimplemented!(),
    }
}<|MERGE_RESOLUTION|>--- conflicted
+++ resolved
@@ -915,17 +915,12 @@
                 ),
             );
 
-<<<<<<< HEAD
-        imp.doc_background_pattern_invert_color_button.get().connect_clicked(
-                clone!(@weak self as settings_panel, @weak appwindow => move |_| {
-=======
-        imp.background_pattern_invert_color_button
+        imp.doc_background_pattern_invert_color_button
             .get()
             .connect_clicked(clone!(
                 #[weak]
                 appwindow,
                 move |_| {
->>>>>>> f51a90f5
                     let canvas = appwindow.active_tab_wrapper().canvas();
 
                     let mut widget_flags = {
@@ -951,19 +946,20 @@
                     widget_flags.refresh_ui = true;
                     widget_flags.store_modified = true;
                     appwindow.handle_widget_flags(widget_flags, &canvas);
-<<<<<<< HEAD
                 }),
             );
 
-        imp.doc_compression_level_row.get().connect_selected_item_notify(clone!(@weak self as settings_panel, @weak appwindow => move |_| {
-            let canvas = appwindow.active_tab_wrapper().canvas();
-            let compression_level = CompressionLevel::try_from(settings_panel.imp().doc_compression_level_row.get().selected()).unwrap();
-            canvas.engine_mut().save_prefs.compression.set_compression_level(compression_level);
-        }));
-=======
-                }
-            ));
->>>>>>> f51a90f5
+        imp.doc_compression_level_row.get().connect_selected_item_notify(clone!(
+            #[weak(rename_to=settings_panel]
+            self,
+            #[weak]
+            appwindow,
+            move |_| {
+                let canvas = appwindow.active_tab_wrapper().canvas();
+                let compression_level = CompressionLevel::try_from(settings_panel.imp().doc_compression_level_row.get().selected()).unwrap();
+                canvas.engine_mut().save_prefs.compression.set_compression_level(compression_level);
+            }),
+        );
     }
 
     fn setup_shortcuts(&self, appwindow: &RnAppWindow) {
