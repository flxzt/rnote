--- conflicted
+++ resolved
@@ -18,11 +18,7 @@
 use icu_locid::Locale;
 use num_traits::ToPrimitive;
 use rnote_compose::penevent::ShortcutKey;
-<<<<<<< HEAD
-=======
 use rnote_engine::WidgetFlags;
-use rnote_engine::document::Layout;
->>>>>>> c3472fa9
 use rnote_engine::document::background::PatternStyle;
 use rnote_engine::document::format::{self, Format, PredefinedFormat};
 use rnote_engine::document::{Layout, SpellcheckOptions};
@@ -117,13 +113,11 @@
         #[template_child]
         pub(crate) doc_background_pattern_height_unitentry: TemplateChild<RnUnitEntry>,
         #[template_child]
-<<<<<<< HEAD
+        pub(crate) doc_show_origin_indicator_row: TemplateChild<adw::SwitchRow>,
+        #[template_child]
         pub(crate) doc_spellcheck_row: TemplateChild<adw::SwitchRow>,
         #[template_child]
         pub(crate) doc_spellcheck_language_row: TemplateChild<adw::ComboRow>,
-=======
-        pub(crate) doc_show_origin_indicator_row: TemplateChild<adw::SwitchRow>,
->>>>>>> c3472fa9
         #[template_child]
         pub(crate) background_pattern_invert_color_button: TemplateChild<Button>,
         #[template_child]
@@ -502,29 +496,6 @@
 
     fn refresh_doc_ui(&self, appwindow: &RnAppWindow) {
         let imp = self.imp();
-<<<<<<< HEAD
-        let canvas = active_tab.canvas();
-        let background = canvas.engine_ref().document.background;
-        let format = canvas.engine_ref().document.format;
-        let document_layout = canvas.engine_ref().document.layout;
-        let spellcheck_options = canvas.engine_ref().document.spellcheck_options.clone();
-
-        imp.doc_background_color_button
-            .set_rgba(&gdk::RGBA::from_compose_color(background.color));
-        self.set_background_pattern(background.pattern);
-        imp.doc_background_pattern_color_button
-            .set_rgba(&gdk::RGBA::from_compose_color(background.pattern_color));
-        imp.doc_background_pattern_width_unitentry
-            .set_dpi(format.dpi());
-        imp.doc_background_pattern_width_unitentry
-            .set_value_in_px(background.pattern_size[0]);
-        imp.doc_background_pattern_height_unitentry
-            .set_dpi(format.dpi());
-        imp.doc_background_pattern_height_unitentry
-            .set_value_in_px(background.pattern_size[1]);
-        self.set_document_layout(&document_layout);
-        self.set_spellcheck_options(&spellcheck_options);
-=======
         let canvas = appwindow.active_tab_canvas();
         imp.doc_preferences_group.set_sensitive(canvas.is_some());
 
@@ -539,6 +510,8 @@
                 .config
                 .format
                 .show_origin_indicator;
+            let spellcheck_options = canvas.engine_ref().document.spellcheck_options.clone();
+
 
             imp.doc_show_format_borders_row
                 .set_active(show_format_borders);
@@ -558,8 +531,8 @@
             self.set_document_layout(&document_layout);
             imp.doc_show_origin_indicator_row
                 .set_active(show_origin_indicator);
+            self.set_spellcheck_options(&spellcheck_options);
         }
->>>>>>> c3472fa9
     }
 
     fn refresh_shortcuts_ui(&self, appwindow: &RnAppWindow) {
@@ -1199,79 +1172,6 @@
                 ),
             );
 
-<<<<<<< HEAD
-        imp.doc_spellcheck_row
-            .get()
-            .bind_property("active", &*imp.doc_spellcheck_language_row, "sensitive")
-            .sync_create()
-            .build();
-
-        imp.doc_spellcheck_row.get().connect_active_notify(clone!(
-            #[weak]
-            appwindow,
-            move |row| {
-                let Some(canvas) = appwindow.active_tab_canvas() else {
-                    return;
-                };
-
-                canvas.engine_mut().document.spellcheck_options.enabled = row.is_active();
-
-                let widget_flags = canvas.engine_mut().refresh_spellcheck_language();
-                appwindow.handle_widget_flags(widget_flags, &canvas);
-            }
-        ));
-
-        let current_locale = glib::language_names()
-            .into_iter()
-            .find_map(|l| Locale::from_str(l.as_str()).ok());
-
-        let mut locale_name_formatter_options = DisplayNamesOptions::default();
-        locale_name_formatter_options.language_display = LanguageDisplay::Standard;
-
-        let locale_name_formatter = current_locale.and_then(|l| {
-            LocaleDisplayNamesFormatter::try_new(&l.into(), locale_name_formatter_options).ok()
-        });
-
-        imp.available_spellcheck_languages
-            .replace(SPELLCHECK_AVAILABLE_LANGUAGES.clone());
-
-        imp.doc_spellcheck_language_row.get().set_model(Some(
-            &imp.available_spellcheck_languages
-                .borrow()
-                .iter()
-                .cloned()
-                .map(|l| {
-                    let Some(locale_name_formatter) = &locale_name_formatter else {
-                        return l;
-                    };
-
-                    if let Ok(locale) = Locale::from_str(l.as_str()) {
-                        locale_name_formatter.of(&locale).to_string()
-                    } else {
-                        l
-                    }
-                })
-                .collect::<StringList>(),
-        ));
-
-        imp.doc_spellcheck_language_row
-            .get()
-            .connect_selected_item_notify(clone!(
-                #[weak(rename_to=settings_panel)]
-                self,
-                #[weak]
-                appwindow,
-                move |_| {
-                    let Some(canvas) = appwindow.active_tab_canvas() else {
-                        return;
-                    };
-
-                    let language = settings_panel.spellcheck_language();
-                    canvas.engine_mut().document.spellcheck_options.language = language;
-
-                    let widget_flags = canvas.engine_mut().refresh_spellcheck_language();
-                    appwindow.handle_widget_flags(widget_flags, &canvas);
-=======
         imp.doc_show_origin_indicator_row
             .connect_active_notify(clone!(
                 #[weak]
@@ -1287,7 +1187,80 @@
                         .format
                         .show_origin_indicator = row.is_active();
                     canvas.queue_draw();
->>>>>>> c3472fa9
+                }
+            ));
+
+        imp.doc_spellcheck_row
+            .get()
+            .bind_property("active", &*imp.doc_spellcheck_language_row, "sensitive")
+            .sync_create()
+            .build();
+
+        imp.doc_spellcheck_row.get().connect_active_notify(clone!(
+            #[weak]
+            appwindow,
+            move |row| {
+                let Some(canvas) = appwindow.active_tab_canvas() else {
+                    return;
+                };
+
+                canvas.engine_mut().document.spellcheck_options.enabled = row.is_active();
+
+                let widget_flags = canvas.engine_mut().refresh_spellcheck_language();
+                appwindow.handle_widget_flags(widget_flags, &canvas);
+            }
+        ));
+
+        let current_locale = glib::language_names()
+            .into_iter()
+            .find_map(|l| Locale::from_str(l.as_str()).ok());
+
+        let mut locale_name_formatter_options = DisplayNamesOptions::default();
+        locale_name_formatter_options.language_display = LanguageDisplay::Standard;
+
+        let locale_name_formatter = current_locale.and_then(|l| {
+            LocaleDisplayNamesFormatter::try_new(&l.into(), locale_name_formatter_options).ok()
+        });
+
+        imp.available_spellcheck_languages
+            .replace(SPELLCHECK_AVAILABLE_LANGUAGES.clone());
+
+        imp.doc_spellcheck_language_row.get().set_model(Some(
+            &imp.available_spellcheck_languages
+                .borrow()
+                .iter()
+                .cloned()
+                .map(|l| {
+                    let Some(locale_name_formatter) = &locale_name_formatter else {
+                        return l;
+                    };
+
+                    if let Ok(locale) = Locale::from_str(l.as_str()) {
+                        locale_name_formatter.of(&locale).to_string()
+                    } else {
+                        l
+                    }
+                })
+                .collect::<StringList>(),
+        ));
+
+        imp.doc_spellcheck_language_row
+            .get()
+            .connect_selected_item_notify(clone!(
+                #[weak(rename_to=settings_panel)]
+                self,
+                #[weak]
+                appwindow,
+                move |_| {
+                    let Some(canvas) = appwindow.active_tab_canvas() else {
+                        return;
+                    };
+
+                    let language = settings_panel.spellcheck_language();
+                    canvas.engine_mut().document.spellcheck_options.language = language;
+
+                    let widget_flags = canvas.engine_mut().refresh_spellcheck_language();
+                    appwindow.handle_widget_flags(widget_flags, &canvas);
                 }
             ));
 
