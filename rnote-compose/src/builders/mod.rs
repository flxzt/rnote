--- conflicted
+++ resolved
@@ -1,12 +1,7 @@
-<<<<<<< HEAD
-/// arrow builder
-pub mod arrowbuilder;
-=======
 /// 2D coordinate system builder
 pub mod coordsystem2dbuilder;
 /// 3D coordinate system builder
 pub mod coordsystem3dbuilder;
->>>>>>> 5a79207d
 /// cubic bezier builder
 pub mod cubbezbuilder;
 /// ellipse builder
