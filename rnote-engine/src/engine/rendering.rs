use anyhow::Context;
use gtk4::{gdk, graphene, gsk, prelude::*, Snapshot};
use p2d::bounding_volume::{Aabb, BoundingVolume};
use piet::RenderContext;
use rnote_compose::color;
use rnote_compose::helpers::AabbHelpers;

use crate::utils::{GdkRGBAHelpers, GrapheneRectHelpers};
use crate::{Document, DrawOnDocBehaviour, RnoteEngine};

use super::{visual_debug, EngineView};

impl RnoteEngine {
    /// Updates the background rendering for the current viewport.
<<<<<<< HEAD
    /// If the background pattern or zoom has changed, background_regenerate_pattern() needs to be called first.
=======
    ///
    /// if the background pattern or zoom has changed, background_regenerate_pattern() needs to be called first.
>>>>>>> 228ab134
    pub fn update_background_rendering_current_viewport(&mut self) -> anyhow::Result<()> {
        // Update background and strokes for the new viewport
        let viewport = self.camera.viewport();
        let mut rendernodes: Vec<gsk::RenderNode> = vec![];

        if let Some(image) = &self.background_tile_image {
            // Only create the texture once, it is expensive
            let new_texture = image
                .to_memtexture()
                .context("failed to generate memory-texture of background tile image")?;

            for split_bounds in
                viewport.split_extended_origin_aligned(self.document.background.tile_size())
            {
                rendernodes.push(
                    gsk::TextureNode::new(
                        &new_texture,
                        &graphene::Rect::from_p2d_aabb(split_bounds),
                    )
                    .upcast(),
                );
            }
        }

        self.background_rendernodes = rendernodes;

        Ok(())
    }

    /// Updates the content rendering for the current viewport.
    pub fn update_content_rendering_current_viewport(&mut self) {
        let viewport = self.camera.viewport();
        let image_scale = self.camera.image_scale();

        self.store.regenerate_rendering_in_viewport_threaded(
            self.tasks_tx(),
            false,
            viewport,
            image_scale,
        );
    }

    /// Updates the content and background rendering for the current viewport.
    ///
    /// if the background pattern or zoom has changed, background_regenerate_pattern() needs to be called first.
    pub fn update_rendering_current_viewport(&mut self) -> anyhow::Result<()> {
        self.update_background_rendering_current_viewport()?;
        self.update_content_rendering_current_viewport();

        Ok(())
    }

    /// Clears the rendering of the entire engine (e.g. when it becomes off-screen)
    pub fn clear_rendering(&mut self) {
        self.store.clear_rendering();
        self.background_tile_image.take();
        self.background_rendernodes.clear();
    }

    /// Regenerates the background tile image and updates the rendering.
    pub fn background_regenerate_pattern(&mut self) -> anyhow::Result<()> {
        let image_scale = self.camera.image_scale();
        self.background_tile_image = self.document.background.gen_tile_image(image_scale)?;
        self.update_background_rendering_current_viewport()?;
        Ok(())
    }

    /// Draws the entire engine (doc, pens, strokes, selection, ..) to a GTK snapshot.
    pub fn draw_to_gtk_snapshot(
        &self,
        snapshot: &Snapshot,
        surface_bounds: Aabb,
    ) -> anyhow::Result<()> {
        let doc_bounds = self.document.bounds();
        let viewport = self.camera.viewport();
        let camera_transform = self.camera.transform_for_gtk_snapshot();

        snapshot.save();
        snapshot.transform(Some(&camera_transform));

        self.draw_document_shadow_to_gtk_snapshot(snapshot);
        self.draw_background_to_gtk_snapshot(snapshot)?;
        self.draw_format_borders_to_gtk_snapshot(snapshot)?;
        self.draw_origin_indicator_to_gtk_snapshot(snapshot)?;
        self.store
            .draw_strokes_to_gtk_snapshot(snapshot, doc_bounds, viewport);

        snapshot.restore();

        self.penholder.draw_on_doc_to_gtk_snapshot(
            snapshot,
            &EngineView {
                tasks_tx: self.tasks_tx(),
                pens_config: &self.pens_config,
                doc: &self.document,
                store: &self.store,
                camera: &self.camera,
                audioplayer: &self.audioplayer,
            },
        )?;

        if self.visual_debug {
            snapshot.save();
            snapshot.transform(Some(&camera_transform));

            // visual debugging
            visual_debug::draw_debug_to_gtk_snapshot(snapshot, self, surface_bounds)?;

            snapshot.restore();

            // draw the statistics overlay
            visual_debug::draw_statistics_overlay_to_gtk_snapshot(snapshot, self, surface_bounds)?;
        }

        Ok(())
    }

    fn draw_document_shadow_to_gtk_snapshot(&self, snapshot: &Snapshot) {
        let shadow_width = Document::SHADOW_WIDTH;
        let shadow_offset = Document::SHADOW_OFFSET;
        let doc_bounds = self.document.bounds();

        let corner_radius =
            graphene::Size::new(shadow_width as f32 * 0.25, shadow_width as f32 * 0.25);

        let rounded_rect = gsk::RoundedRect::new(
            graphene::Rect::from_p2d_aabb(doc_bounds),
            corner_radius,
            corner_radius,
            corner_radius,
            corner_radius,
        );

        snapshot.append_outset_shadow(
            &rounded_rect,
            &gdk::RGBA::from_compose_color(Document::SHADOW_COLOR),
            shadow_offset[0] as f32,
            shadow_offset[1] as f32,
            0.0,
            (shadow_width) as f32,
        );
    }

    fn draw_background_to_gtk_snapshot(&self, snapshot: &Snapshot) -> anyhow::Result<()> {
        let doc_bounds = self.document.bounds();

        snapshot.push_clip(&graphene::Rect::from_p2d_aabb(doc_bounds));

        // Fill with background color just in case there is any space left between the tiles
        snapshot.append_node(
            &gsk::ColorNode::new(
                &gdk::RGBA::from_compose_color(self.document.background.color),
                //&gdk::RGBA::RED,
                &graphene::Rect::from_p2d_aabb(doc_bounds),
            )
            .upcast(),
        );

        for r in self.background_rendernodes.iter() {
            snapshot.append_node(r);
        }

        snapshot.pop();
        Ok(())
    }

    fn draw_format_borders_to_gtk_snapshot(&self, snapshot: &Snapshot) -> anyhow::Result<()> {
        if self.document.format.show_borders {
            let total_zoom = self.camera.total_zoom();
            let border_width = 1.0 / total_zoom;
            let viewport = self.camera.viewport();
            let doc_bounds = self.document.bounds();

            snapshot.push_clip(&graphene::Rect::from_p2d_aabb(doc_bounds.loosened(2.0)));

            for page_bounds in doc_bounds.split_extended_origin_aligned(na::vector![
                self.document.format.width,
                self.document.format.height
            ]) {
                if !page_bounds.intersects(&viewport) {
                    continue;
                }

                let rounded_rect = gsk::RoundedRect::new(
                    graphene::Rect::from_p2d_aabb(page_bounds),
                    graphene::Size::zero(),
                    graphene::Size::zero(),
                    graphene::Size::zero(),
                    graphene::Size::zero(),
                );

                snapshot.append_border(
                    &rounded_rect,
                    &[
                        border_width as f32,
                        border_width as f32,
                        border_width as f32,
                        border_width as f32,
                    ],
                    &[
                        gdk::RGBA::from_compose_color(self.document.format.border_color),
                        gdk::RGBA::from_compose_color(self.document.format.border_color),
                        gdk::RGBA::from_compose_color(self.document.format.border_color),
                        gdk::RGBA::from_compose_color(self.document.format.border_color),
                    ],
                )
            }

            snapshot.pop();
        }

        Ok(())
    }

    fn draw_origin_indicator_to_gtk_snapshot(&self, snapshot: &Snapshot) -> anyhow::Result<()> {
        const PATH_COLOR: piet::Color = color::GNOME_GREENS[4];
        let path_width: f64 = 1.0 / self.camera.total_zoom();

        let indicator_bounds = Aabb::from_half_extents(
            na::point![0.0, 0.0],
            na::Vector2::repeat(6.0 / self.camera.total_zoom()),
        );

        let cairo_node = gsk::CairoNode::new(&graphene::Rect::from_p2d_aabb(indicator_bounds));
        let cairo_cx = cairo_node.draw_context();
        let mut piet_cx = piet_cairo::CairoRenderContext::new(&cairo_cx);

        let mut indicator_path = kurbo::BezPath::new();
        indicator_path.move_to(kurbo::Point::new(
            indicator_bounds.mins[0],
            indicator_bounds.mins[1],
        ));
        indicator_path.line_to(kurbo::Point::new(
            indicator_bounds.maxs[0],
            indicator_bounds.maxs[1],
        ));
        indicator_path.move_to(kurbo::Point::new(
            indicator_bounds.mins[0],
            indicator_bounds.maxs[1],
        ));
        indicator_path.line_to(kurbo::Point::new(
            indicator_bounds.maxs[0],
            indicator_bounds.mins[1],
        ));

        piet_cx.stroke(indicator_path, &PATH_COLOR, path_width);

        piet_cx.finish().map_err(|e| anyhow::anyhow!("{e:?}"))?;

        snapshot.append_node(cairo_node.upcast());
        Ok(())
    }
}<|MERGE_RESOLUTION|>--- conflicted
+++ resolved
@@ -12,12 +12,8 @@
 
 impl RnoteEngine {
     /// Updates the background rendering for the current viewport.
-<<<<<<< HEAD
-    /// If the background pattern or zoom has changed, background_regenerate_pattern() needs to be called first.
-=======
     ///
     /// if the background pattern or zoom has changed, background_regenerate_pattern() needs to be called first.
->>>>>>> 228ab134
     pub fn update_background_rendering_current_viewport(&mut self) -> anyhow::Result<()> {
         // Update background and strokes for the new viewport
         let viewport = self.camera.viewport();
