<?xml version="1.0" encoding="UTF-8"?>
<interface>
  <template class="RnShaperPage" parent="GtkWidget">
    <property name="layout-manager">
      <object class="GtkBoxLayout">
        <property name="spacing">6</property>
        <property name="orientation">vertical</property>
      </object>
    </property>
    <property name="hexpand">false</property>
    <property name="vexpand">false</property>
    <child>
      <object class="GtkBox">
        <property name="orientation">vertical</property>
        <child>
          <object class="GtkMenuButton" id="shaperstyle_menubutton">
            <property name="direction">left</property>
            <property name="tooltip_text" translatable="yes">Shaper Style</property>
            <property name="popover">shaperstyle_popover</property>
            <property name="icon-name">pen-shaper-style-smooth-symbolic</property>
            <style>
              <class name="flat" />
              <class name="sidebar_action_button" />
            </style>
          </object>
        </child>
        <child>
          <object class="GtkMenuButton" id="shapeconfig_menubutton">
            <property name="icon-name">settings-symbolic</property>
            <property name="direction">left</property>
            <property name="tooltip_text" translatable="yes">Shape Configuration</property>
            <property name="popover">shapeconfig_popover</property>
            <style>
              <class name="flat" />
            </style>
          </object>
        </child>
      </object>
    </child>
    <child>
      <object class="GtkSeparator">
        <property name="orientation">vertical</property>
      </object>
    </child>
    <child>
      <object class="RnStrokeWidthPicker" id="stroke_width_picker">
      </object>
    </child>
    <child>
      <object class="GtkSeparator">
        <property name="orientation">vertical</property>
      </object>
    </child>
    <child>
      <object class="GtkBox">
        <property name="orientation">vertical</property>
        <property name="vexpand">false</property>
        <child>
          <object class="GtkMenuButton" id="shapebuildertype_menubutton">
            <property name="direction">left</property>
            <property name="tooltip_text" translatable="yes">Shape Builders</property>
            <property name="popover">shapebuildertype_popover</property>
            <property name="icon-name">shapebuilder-line-symbolic</property>
            <style>
              <class name="flat" />
              <class name="sidebar_action_button" />
            </style>
          </object>
        </child>
        <child>
          <object class="GtkMenuButton" id="constraint_menubutton">
            <property name="icon-name">settings-symbolic</property>
            <property name="hexpand">true</property>
            <property name="sensitive">true</property>
            <property name="halign">fill</property>
            <property name="direction">left</property>
            <property name="tooltip_text" translatable="yes">Constraints</property>
            <property name="popover">constraint_popover</property>
            <style>
              <class name="flat" />
            </style>
          </object>
        </child>
      </object>
    </child>

    <!-- Shaper style -->
    <object class="GtkPopover" id="shaperstyle_popover">
      <child>
        <object class="GtkBox">
          <property name="orientation">vertical</property>
          <property name="margin-top">6</property>
          <property name="margin-bottom">6</property>
          <property name="margin-start">6</property>
          <property name="margin-end">6</property>
          <property name="spacing">12</property>
          <child>
            <object class="GtkLabel">
              <property name="label" translatable="yes">Shaper Styles</property>
              <property name="halign">center</property>
              <style>
                <class name="title-3" />
              </style>
            </object>
          </child>
          <child>
            <object class="GtkListBox" id="shaperstyle_listbox">
              <property name="width-request">300</property>
              <property name="selection-mode">browse</property>
              <style>
                <class name="content" />
                <class name="large" />
              </style>
              <child>
                <object class="AdwActionRow" id="shaperstyle_smooth_row">
                  <property name="title" translatable="yes">Smooth</property>
                  <child type="prefix">
                    <object class="GtkImage">
                      <property name="icon-name">pen-shaper-style-smooth-symbolic</property>
                      <property name="icon-size">large</property>
                    </object>
                  </child>
                </object>
              </child>
              <child>
                <object class="AdwActionRow" id="shaperstyle_rough_row">
                  <property name="title" translatable="yes">Rough</property>
                  <child type="prefix">
                    <object class="GtkImage">
                      <property name="icon-name">pen-shaper-style-rough-symbolic</property>
                      <property name="icon-size">large</property>
                    </object>
                  </child>
                </object>
              </child>
            </object>
          </child>
        </object>
      </child>
    </object>

    <!-- Shape config -->
    <object class="GtkPopover" id="shapeconfig_popover">
      <child>
        <object class="GtkBox">
          <property name="orientation">vertical</property>
          <property name="margin-top">6</property>
          <property name="margin-bottom">6</property>
          <property name="margin-start">6</property>
          <property name="margin-end">6</property>
          <property name="spacing">12</property>
          <child>
            <object class="GtkLabel">
              <property name="label" translatable="yes">Shape Configuration</property>
              <property name="halign">center</property>
              <style>
                <class name="title-3" />
              </style>
            </object>
          </child>
          <child>
            <!-- Rough options -->
            <object class="AdwPreferencesGroup">
              <property name="title" translatable="yes">Rough style</property>
              <property name="width-request">300</property>
              <child>
                <object class="AdwComboRow" id="roughstyle_fillstyle_row">
                  <property name="title" translatable="yes">Fill Style</property>
                  <property name="subtitle" translatable="yes">Choose a fill style</property>
                  <property name="model">
                    <object class="GtkStringList">
                      <items>
                        <item translatable="yes">Solid</item>
                        <item translatable="yes">Hachure</item>
                        <item translatable="yes">Zig-Zag</item>
                        <item translatable="yes">Zig-Zag Line</item>
                        <item translatable="yes">Crosshatch</item>
                        <item translatable="yes">Dots</item>
                        <item translatable="yes">Dashed</item>
                      </items>
                    </object>
                  </property>
                </object>
              </child>
              <child>
                <object class="AdwActionRow" id="roughstyle_hachure_angle_row">
                  <property name="title" translatable="yes">Hachure Angle</property>
                  <property name="subtitle" translatable="yes">Set the angle of hachure fills</property>
                  <child type="suffix">
                    <object class="GtkAdjustment" id="roughstyle_hachure_angle_adj">
                      <property name="step-increment">2</property>
                      <property name="upper">180.0</property>
                      <property name="lower">-180.0</property>
                      <property name="value">90.0</property>
                    </object>
                    <object class="GtkSpinButton" id="roughstyle_hachure_angle_spinbutton">
                      <property name="adjustment">roughstyle_hachure_angle_adj</property>
                      <property name="valign">center</property>
                      <property name="margin_start">12</property>
                      <property name="orientation">horizontal</property>
                      <property name="numeric">true</property>
                      <property name="digits">0</property>
                    </object>
                  </child>
                </object>
              </child>
            </object>
          </child>
        </object>
      </child>
    </object>

    <!-- Shape builder type -->
    <object class="GtkPopover" id="shapebuildertype_popover">
      <child>
        <object class="GtkBox">
          <property name="orientation">vertical</property>
          <property name="margin-top">6</property>
          <property name="margin-bottom">6</property>
          <property name="margin-start">6</property>
          <property name="margin-end">6</property>
          <property name="spacing">12</property>
          <child>
            <object class="GtkLabel">
              <property name="label" translatable="yes">Shape Builders</property>
              <property name="halign">center</property>
              <style>
                <class name="title-3" />
              </style>
            </object>
          </child>
          <child>
<<<<<<< HEAD
            <object class="GtkListBox" id="shapebuildertype_listbox">
              <property name="width-request">300</property>
              <property name="selection-mode">single</property>
              <style>
                <class name="content" />
                <class name="large" />
              </style>
              <child>
                <object class="AdwActionRow" id="shapebuildertype_arrow_row">
                  <property name="title" translatable="yes">Arrow</property>
                  <child type="prefix">
                    <object class="GtkImage">
                      <property name="icon-name">shape-arrow-symbolic</property>
                      <property name="icon-size">large</property>
                    </object>
                  </child>
                </object>
              </child>
              <child>
                <object class="AdwActionRow" id="shapebuildertype_line_row">
                  <property name="title" translatable="yes">Line</property>
                  <child type="prefix">
                    <object class="GtkImage">
                      <property name="icon-name">shape-line-symbolic</property>
                      <property name="icon-size">large</property>
                    </object>
                  </child>
                </object>
              </child>
              <child>
                <object class="AdwActionRow" id="shapebuildertype_rectangle_row">
                  <property name="title" translatable="yes">Rectangle</property>
                  <child type="prefix">
                    <object class="GtkImage">
                      <property name="icon-name">shape-rectangle-symbolic</property>
                      <property name="icon-size">large</property>
                    </object>
                  </child>
                </object>
              </child>
              <child>
                <object class="AdwActionRow" id="shapebuildertype_coordsystem2d_row">
                  <property name="title" translatable="yes">2D coordinate system</property>
                  <child type="prefix">
                    <object class="GtkImage">
                      <property name="icon-name">shape-coordsystem2d-symbolic</property>
                      <property name="icon-size">large</property>
                    </object>
                  </child>
                </object>
              </child>
              <child>
                <object class="AdwActionRow" id="shapebuildertype_coordsystem3d_row">
                  <property name="title" translatable="yes">3D coordinate system</property>
                  <child type="prefix">
                    <object class="GtkImage">
                      <property name="icon-name">shape-coordsystem3d-symbolic</property>
                      <property name="icon-size">large</property>
                    </object>
                  </child>
                </object>
              </child>
              <child>
                <object class="AdwActionRow" id="shapebuildertype_quadrantcoordsystem2d_row">
                  <property name="title" translatable="yes">2D single quadrant coordinate system</property>
                  <child type="prefix">
                    <object class="GtkImage">
                      <property name="icon-name">shape-quadrantcoordsystem2d-symbolic</property>
                      <property name="icon-size">large</property>
                    </object>
                  </child>
                </object>
              </child>
              <child>
                <object class="AdwActionRow" id="shapebuildertype_ellipse_row">
                  <property name="title" translatable="yes">Ellipse</property>
                  <child type="prefix">
                    <object class="GtkImage">
                      <property name="icon-name">shape-ellipse-symbolic</property>
                      <property name="icon-size">large</property>
                    </object>
                  </child>
                </object>
              </child>
              <child>
                <object class="AdwActionRow" id="shapebuildertype_fociellipse_row">
                  <property name="title" translatable="yes">Ellipse with foci</property>
                  <child type="prefix">
                    <object class="GtkImage">
                      <property name="icon-name">shape-fociellipse-symbolic</property>
                      <property name="icon-size">large</property>
                    </object>
                  </child>
                </object>
              </child>
              <child>
                <object class="AdwActionRow" id="shapebuildertype_quadbez_row">
                  <property name="title" translatable="yes">Quadratic bezier curve</property>
                  <child type="prefix">
                    <object class="GtkImage">
                      <property name="icon-name">shape-quadbez-symbolic</property>
                      <property name="icon-size">large</property>
                    </object>
                  </child>
                </object>
              </child>
              <child>
                <object class="AdwActionRow" id="shapebuildertype_cubbez_row">
                  <property name="title" translatable="yes">Cubic bezier curve</property>
                  <child type="prefix">
                    <object class="GtkImage">
                      <property name="icon-name">shape-cubbez-symbolic</property>
                      <property name="icon-size">large</property>
                    </object>
                  </child>
                </object>
              </child>
=======
            <object class="RnGroupedIconPicker" id="shapebuildertype_picker">
              <property name="width-request">250</property>
>>>>>>> 66ed5e4a
            </object>
          </child>
        </object>
      </child>
    </object>

    <!-- constraints -->
    <object class="GtkPopover" id="constraint_popover">
      <child>
        <object class="GtkBox">
          <property name="orientation">vertical</property>
          <property name="margin-top">6</property>
          <property name="margin-bottom">6</property>
          <property name="margin-start">6</property>
          <property name="margin-end">6</property>
          <property name="spacing">12</property>
          <child>
            <object class="GtkLabel">
              <property name="label" translatable="yes">Constraints</property>
              <property name="halign">center</property>
              <style>
                <class name="title-3" />
              </style>
            </object>
          </child>
          <child>
            <object class="GtkListBox">
              <property name="width-request">300</property>
              <property name="selection-mode">none</property>
              <style>
                <class name="content" />
                <class name="medium" />
              </style>
              <child>
                <object class="AdwActionRow">
                  <property name="title" translatable="yes">Enabled</property>
                  <property name="subtitle" translatable="yes">Hold Ctrl to temporarily
enable/disable constraints
when this switch is off/on</property>
                  <child type="suffix">
                    <object class="GtkSwitch" id="constraint_enabled_switch">
                      <property name="valign">center</property>
                    </object>
                  </child>
                </object>
              </child>
              <child>
                <object class="AdwActionRow">
                  <property name="title" translatable="yes">1:1</property>
                  <child type="suffix">
                    <object class="GtkSwitch" id="constraint_one_to_one_switch">
                      <property name="valign">center</property>
                    </object>
                  </child>
                </object>
              </child>
              <child>
                <object class="AdwActionRow">
                  <property name="title" translatable="yes">3:2</property>
                  <child type="suffix">
                    <object class="GtkSwitch" id="constraint_three_to_two_switch">
                      <property name="valign">center</property>
                    </object>
                  </child>
                </object>
              </child>
              <child>
                <object class="AdwActionRow">
                  <property name="title" translatable="yes">Golden Ratio (1:1.618)</property>
                  <child type="suffix">
                    <object class="GtkSwitch" id="constraint_golden_switch">
                      <property name="valign">center</property>
                    </object>
                  </child>
                </object>
              </child>
            </object>
          </child>
        </object>
      </child>
    </object>
  </template>
</interface><|MERGE_RESOLUTION|>--- conflicted
+++ resolved
@@ -230,7 +230,6 @@
             </object>
           </child>
           <child>
-<<<<<<< HEAD
             <object class="GtkListBox" id="shapebuildertype_listbox">
               <property name="width-request">300</property>
               <property name="selection-mode">single</property>
@@ -348,10 +347,6 @@
                   </child>
                 </object>
               </child>
-=======
-            <object class="RnGroupedIconPicker" id="shapebuildertype_picker">
-              <property name="width-request">250</property>
->>>>>>> 66ed5e4a
             </object>
           </child>
         </object>
