use crate::{appwindow::RnoteAppWindow, colorpicker::ColorPicker};
use gtk4::{
    gdk, glib, glib::clone, prelude::*, subclass::prelude::*, CompositeTemplate, Image, ListBox,
    MenuButton, Popover, SpinButton, Switch,
};
use rnote_compose::style::rough::RoughOptions;
use rnote_engine::pens::shaper::ShaperStyle;
use rnote_engine::utils::GdkRGBAHelpers;

mod imp {
    use super::*;
    #[derive(Default, Debug, CompositeTemplate)]
    #[template(resource = "/com/github/flxzt/rnote/ui/penssidebar/shaperpage.ui")]
    pub struct ShaperPage {
        #[template_child]
        pub shaperstyle_menubutton: TemplateChild<MenuButton>,
        #[template_child]
        pub shaperstyle_image: TemplateChild<Image>,
        #[template_child]
        pub shaperstyle_listbox: TemplateChild<ListBox>,
        #[template_child]
        pub shaperstyle_smooth_row: TemplateChild<adw::ActionRow>,
        #[template_child]
        pub shaperstyle_rough_row: TemplateChild<adw::ActionRow>,
        #[template_child]
        pub shapeconfig_menubutton: TemplateChild<MenuButton>,
        #[template_child]
        pub shapeconfig_popover: TemplateChild<Popover>,
        #[template_child]
        pub roughconfig_roughness_spinbutton: TemplateChild<SpinButton>,
        #[template_child]
        pub roughconfig_bowing_spinbutton: TemplateChild<SpinButton>,
        #[template_child]
        pub roughconfig_curvestepcount_spinbutton: TemplateChild<SpinButton>,
        #[template_child]
        pub roughconfig_multistroke_switch: TemplateChild<Switch>,
        #[template_child]
        pub width_spinbutton: TemplateChild<SpinButton>,
        #[template_child]
        pub stroke_colorpicker: TemplateChild<ColorPicker>,
        #[template_child]
        pub fill_colorpicker: TemplateChild<ColorPicker>,
        #[template_child]
        pub shapebuildertype_menubutton: TemplateChild<MenuButton>,
        #[template_child]
        pub shapebuildertype_image: TemplateChild<Image>,
        #[template_child]
        pub shapebuildertype_listbox: TemplateChild<ListBox>,
        #[template_child]
        pub constraint_ratio_combo: TemplateChild<ComboRow>,
        #[template_child]
        pub shapebuildertype_line_row: TemplateChild<adw::ActionRow>,
        #[template_child]
        pub shapebuildertype_rectangle_row: TemplateChild<adw::ActionRow>,
        #[template_child]
        pub shapebuildertype_ellipse_row: TemplateChild<adw::ActionRow>,
        #[template_child]
        pub shapebuildertype_fociellipse_row: TemplateChild<adw::ActionRow>,
        #[template_child]
        pub shapebuildertype_quadbez_row: TemplateChild<adw::ActionRow>,
        #[template_child]
        pub shapebuildertype_cubbez_row: TemplateChild<adw::ActionRow>,
    }

    #[glib::object_subclass]
    impl ObjectSubclass for ShaperPage {
        const NAME: &'static str = "ShaperPage";
        type Type = super::ShaperPage;
        type ParentType = gtk4::Widget;

        fn class_init(klass: &mut Self::Class) {
            Self::bind_template(klass);
        }

        fn instance_init(obj: &glib::subclass::InitializingObject<Self>) {
            obj.init_template();
        }
    }

    impl ObjectImpl for ShaperPage {
        fn constructed(&self, obj: &Self::Type) {
            self.parent_constructed(obj);
        }

        fn dispose(&self, obj: &Self::Type) {
            while let Some(child) = obj.first_child() {
                child.unparent();
            }
        }
    }

    impl WidgetImpl for ShaperPage {}
}

glib::wrapper! {
    pub struct ShaperPage(ObjectSubclass<imp::ShaperPage>)
        @extends gtk4::Widget;
}

impl Default for ShaperPage {
    fn default() -> Self {
        Self::new()
    }
}

impl ShaperPage {
    /// The default width
    pub const WIDTH_DEFAULT: f64 = 2.0;
    /// The min width
    pub const WIDTH_MIN: f64 = 0.1;
    /// The max width
    pub const WIDTH_MAX: f64 = 1000.0;

    pub fn new() -> Self {
        glib::Object::new(&[]).expect("Failed to create ShaperPage")
    }

    pub fn shaperstyle_menubutton(&self) -> MenuButton {
        self.imp().shaperstyle_menubutton.get()
    }

    pub fn shaperstyle_image(&self) -> Image {
        self.imp().shaperstyle_image.get()
    }

    pub fn shaperstyle_listbox(&self) -> ListBox {
        self.imp().shaperstyle_listbox.get()
    }

    pub fn shaperstyle_smooth_row(&self) -> adw::ActionRow {
        self.imp().shaperstyle_smooth_row.get()
    }

    pub fn shaperstyle_rough_row(&self) -> adw::ActionRow {
        self.imp().shaperstyle_rough_row.get()
    }

    pub fn shapeconfig_menubutton(&self) -> MenuButton {
        self.imp().shapeconfig_menubutton.get()
    }

    pub fn shapeconfig_popover(&self) -> Popover {
        self.imp().shapeconfig_popover.get()
    }

    pub fn width_spinbutton(&self) -> SpinButton {
        self.imp().width_spinbutton.get()
    }

    pub fn roughconfig_roughness_spinbutton(&self) -> SpinButton {
        self.imp().roughconfig_roughness_spinbutton.get()
    }

    pub fn roughconfig_bowing_spinbutton(&self) -> SpinButton {
        self.imp().roughconfig_bowing_spinbutton.get()
    }

    pub fn roughconfig_curvestepcount_spinbutton(&self) -> SpinButton {
        self.imp().roughconfig_curvestepcount_spinbutton.get()
    }

    pub fn roughconfig_multistroke_switch(&self) -> Switch {
        self.imp().roughconfig_multistroke_switch.get()
    }

    pub fn stroke_colorpicker(&self) -> ColorPicker {
        self.imp().stroke_colorpicker.get()
    }

    pub fn fill_colorpicker(&self) -> ColorPicker {
        self.imp().fill_colorpicker.get()
    }

    pub fn shapebuildertype_menubutton(&self) -> MenuButton {
        self.imp().shapebuildertype_menubutton.get()
    }

    pub fn shapebuildertype_image(&self) -> Image {
        self.imp().shapebuildertype_image.get()
    }

    pub fn shapebuildertype_listbox(&self) -> ListBox {
        self.imp().shapebuildertype_listbox.get()
    }

    pub fn shapebuildertype_line_row(&self) -> adw::ActionRow {
        self.imp().shapebuildertype_line_row.get()
    }

    pub fn shapebuildertype_rectangle_row(&self) -> adw::ActionRow {
        self.imp().shapebuildertype_rectangle_row.get()
    }

    pub fn shapebuildertype_ellipse_row(&self) -> adw::ActionRow {
        self.imp().shapebuildertype_ellipse_row.get()
    }

    pub fn shapebuildertype_fociellipse_row(&self) -> adw::ActionRow {
        self.imp().shapebuildertype_fociellipse_row.get()
    }

<<<<<<< HEAD
    pub fn constraint_ratio_combo(&self) -> ComboRow {
        imp::ShaperPage::from_instance(self)
            .constraint_ratio_combo
            .get()
=======
    pub fn shapebuildertype_quadbez_row(&self) -> adw::ActionRow {
        self.imp().shapebuildertype_quadbez_row.get()
    }

    pub fn shapebuildertype_cubbez_row(&self) -> adw::ActionRow {
        self.imp().shapebuildertype_cubbez_row.get()
>>>>>>> a7859e2e
    }

    pub fn init(&self, appwindow: &RnoteAppWindow) {
        // Width
        self.width_spinbutton().set_increments(0.1, 2.0);
        self.width_spinbutton()
            .set_range(Self::WIDTH_MIN, Self::WIDTH_MAX);
        self.width_spinbutton().set_value(Self::WIDTH_DEFAULT);

        self.width_spinbutton().connect_value_changed(
            clone!(@weak appwindow => move |width_spinbutton| {
                let shaper_style = appwindow.canvas().engine().borrow_mut().penholder.shaper.style;

                match shaper_style {
                    ShaperStyle::Smooth => appwindow.canvas().engine().borrow_mut().penholder.shaper.smooth_options.stroke_width = width_spinbutton.value(),
                    ShaperStyle::Rough => appwindow.canvas().engine().borrow_mut().penholder.shaper.rough_options.stroke_width = width_spinbutton.value(),
                }
            }),
        );

        // Stroke color
        self.stroke_colorpicker().connect_notify_local(
            Some("current-color"),
            clone!(@weak appwindow => move |stroke_colorpicker, _paramspec| {
                let color = stroke_colorpicker.property::<gdk::RGBA>("current-color").into_compose_color();
                let shaper_style = appwindow.canvas().engine().borrow_mut().penholder.shaper.style;

                match shaper_style {
                    ShaperStyle::Smooth => appwindow.canvas().engine().borrow_mut().penholder.shaper.smooth_options.stroke_color = Some(color),
                    ShaperStyle::Rough => appwindow.canvas().engine().borrow_mut().penholder.shaper.rough_options.stroke_color= Some(color),
                }
            }),
        );

        // Fill color
        self.fill_colorpicker().connect_notify_local(
            Some("current-color"),
            clone!(@weak appwindow => move |fill_colorpicker, _paramspec| {
                let color = fill_colorpicker.property::<gdk::RGBA>("current-color").into_compose_color();
                let shaper_style = appwindow.canvas().engine().borrow_mut().penholder.shaper.style;

                match shaper_style {
                    ShaperStyle::Smooth => appwindow.canvas().engine().borrow_mut().penholder.shaper.smooth_options.fill_color = Some(color),
                    ShaperStyle::Rough => appwindow.canvas().engine().borrow_mut().penholder.shaper.rough_options.fill_color= Some(color),
                }
            }),
        );

        // Roughness
        self.imp()
            .roughconfig_roughness_spinbutton
            .get()
            .set_increments(0.1, 2.0);
        self.imp()
            .roughconfig_roughness_spinbutton
            .get()
            .set_range(RoughOptions::ROUGHNESS_MIN, RoughOptions::ROUGHNESS_MAX);
        self.imp()
            .roughconfig_roughness_spinbutton
            .get()
            .set_value(RoughOptions::ROUGHNESS_DEFAULT);

        self.imp().roughconfig_roughness_spinbutton.get().connect_value_changed(
            clone!(@weak appwindow => move |roughconfig_roughness_spinbutton| {
                appwindow.canvas().engine().borrow_mut().penholder.shaper.rough_options.roughness = roughconfig_roughness_spinbutton.value();
            }),
        );

        // Bowing
        self.imp()
            .roughconfig_bowing_spinbutton
            .get()
            .set_increments(0.1, 2.0);
        self.imp()
            .roughconfig_bowing_spinbutton
            .get()
            .set_range(RoughOptions::BOWING_MIN, RoughOptions::BOWING_MAX);
        self.imp()
            .roughconfig_bowing_spinbutton
            .get()
            .set_value(RoughOptions::BOWING_DEFAULT);

        self.imp().roughconfig_bowing_spinbutton.get().connect_value_changed(
            clone!(@weak appwindow => move |roughconfig_bowing_spinbutton| {
                appwindow.canvas().engine().borrow_mut().penholder.shaper.rough_options.bowing = roughconfig_bowing_spinbutton.value();
            }),
        );

        // Curve stepcount
        self.imp()
            .roughconfig_curvestepcount_spinbutton
            .get()
            .set_increments(1.0, 2.0);
        self.imp()
            .roughconfig_curvestepcount_spinbutton
            .get()
            .set_range(
                RoughOptions::CURVESTEPCOUNT_MIN,
                RoughOptions::CURVESTEPCOUNT_MAX,
            );
        self.imp()
            .roughconfig_curvestepcount_spinbutton
            .get()
            .set_value(RoughOptions::CURVESTEPCOUNT_DEFAULT);

        self.imp().roughconfig_curvestepcount_spinbutton.get().connect_value_changed(
            clone!(@weak appwindow => move |roughconfig_curvestepcount_spinbutton| {
                appwindow.canvas().engine().borrow_mut().penholder.shaper.rough_options.curve_stepcount = roughconfig_curvestepcount_spinbutton.value();
            }),
        );

        // Multistroke
        self.imp().roughconfig_multistroke_switch.get().connect_state_notify(clone!(@weak appwindow => move |roughconfig_multistroke_switch| {
            appwindow.canvas().engine().borrow_mut().penholder.shaper.rough_options.disable_multistroke = !roughconfig_multistroke_switch.state();
        }));

        // Smooth / Rough shaper style
        self.shaperstyle_listbox().connect_row_selected(
            clone!(@weak self as shaperpage, @weak appwindow => move |_shaperstyle_listbox, selected_row| {
                if let Some(selected_row) = selected_row.map(|selected_row| {selected_row.downcast_ref::<adw::ActionRow>().unwrap()}) {
                    match selected_row.index() {
                        // Smooth
                        0 => {
                            adw::prelude::ActionGroupExt::activate_action(&appwindow, "shaper-style", Some(&"smooth".to_variant()));
                        }
                        // Rough
                        1 => {
                            adw::prelude::ActionGroupExt::activate_action(&appwindow, "shaper-style", Some(&"rough".to_variant()));
                        }
                        _ => {}
                    }
                }
            }),
        );

        // Constraints
        self.constraint_ratio_combo().connect_selected_item_notify(
            clone!(@weak appwindow => move |combo| {
                let nick = combo
                    .selected_item()
                    .unwrap()
                    .downcast::<adw::EnumListItem>()
                    .unwrap()
                    .nick();
                appwindow.canvas().pens().borrow_mut().shaper.ratio = nick.into();
            }),
        );

        // shape builder type
        self.shapebuildertype_listbox().connect_row_selected(
            clone!(@weak self as shaperpage, @weak appwindow => move |_shapetype_listbox, selected_row| {
                if let Some(selected_row) = selected_row.map(|selected_row| {selected_row.downcast_ref::<adw::ActionRow>().unwrap()}) {
                    match selected_row.index() {
                        // Line
                        0 => {
                            adw::prelude::ActionGroupExt::activate_action(&appwindow, "shape-buildertype", Some(&"line".to_variant()));
                        }
                        // Rectangle
                        1 => {
                            adw::prelude::ActionGroupExt::activate_action(&appwindow, "shape-buildertype", Some(&"rectangle".to_variant()));
                        }
                        // Ellipse
                        2 => {
                            adw::prelude::ActionGroupExt::activate_action(&appwindow, "shape-buildertype", Some(&"ellipse".to_variant()));
                        }
                        // Foci ellipse
                        3 => {
                            adw::prelude::ActionGroupExt::activate_action(&appwindow, "shape-buildertype", Some(&"fociellipse".to_variant()));
                        }
                        // Quadbez
                        4 => {
                            adw::prelude::ActionGroupExt::activate_action(&appwindow, "shape-buildertype", Some(&"quadbez".to_variant()));
                        }
                        // Cubbez
                        5 => {
                            adw::prelude::ActionGroupExt::activate_action(&appwindow, "shape-buildertype", Some(&"cubbez".to_variant()));
                        }
                        _ => {}
                    }
                }
            }),
        );
    }
}<|MERGE_RESOLUTION|>--- conflicted
+++ resolved
@@ -199,19 +199,18 @@
         self.imp().shapebuildertype_fociellipse_row.get()
     }
 
-<<<<<<< HEAD
     pub fn constraint_ratio_combo(&self) -> ComboRow {
         imp::ShaperPage::from_instance(self)
             .constraint_ratio_combo
             .get()
-=======
+    }
+
     pub fn shapebuildertype_quadbez_row(&self) -> adw::ActionRow {
         self.imp().shapebuildertype_quadbez_row.get()
     }
 
     pub fn shapebuildertype_cubbez_row(&self) -> adw::ActionRow {
         self.imp().shapebuildertype_cubbez_row.get()
->>>>>>> a7859e2e
     }
 
     pub fn init(&self, appwindow: &RnoteAppWindow) {
